/*
* Algorithm Factory
* (C) 2008-2010 Jack Lloyd
*
* Distributed under the terms of the Botan license
*/

#include <botan/algo_factory.h>
#include <botan/internal/algo_cache.h>
#include <botan/internal/stl_util.h>
#include <botan/engine.h>
#include <botan/exceptn.h>

#include <botan/block_cipher.h>
#include <botan/stream_cipher.h>
#include <botan/hash.h>
#include <botan/mac.h>
#include <botan/pbkdf.h>

#include <algorithm>

namespace Botan {

namespace {

/*
* Template functions for the factory prototype/search algorithm
*/
template<typename T>
T* engine_get_algo(Engine*,
                   const SCAN_Name&,
                   Algorithm_Factory&)
   { return 0; }

template<>
BlockCipher* engine_get_algo(Engine* engine,
                             const SCAN_Name& request,
                             Algorithm_Factory& af)
   { return engine->find_block_cipher(request, af); }

template<>
StreamCipher* engine_get_algo(Engine* engine,
                              const SCAN_Name& request,
                              Algorithm_Factory& af)
   { return engine->find_stream_cipher(request, af); }

template<>
HashFunction* engine_get_algo(Engine* engine,
                              const SCAN_Name& request,
                              Algorithm_Factory& af)
   { return engine->find_hash(request, af); }

template<>
MessageAuthenticationCode* engine_get_algo(Engine* engine,
                                           const SCAN_Name& request,
                                           Algorithm_Factory& af)
   { return engine->find_mac(request, af); }

template<>
PBKDF* engine_get_algo(Engine* engine,
                       const SCAN_Name& request,
                       Algorithm_Factory& af)
   { return engine->find_pbkdf(request, af); }

template<typename T>
const T* factory_prototype(const std::string& algo_spec,
                           const std::string& provider,
                           const std::vector<Engine*>& engines,
                           Algorithm_Factory& af,
                           Algorithm_Cache<T>* cache)
   {
   if(const T* cache_hit = cache->get(algo_spec, provider))
      return cache_hit;

   SCAN_Name scan_name(algo_spec);

   if(scan_name.cipher_mode() != "")
      return 0;

   for(size_t i = 0; i != engines.size(); ++i)
      {
      if(provider == "" || engines[i]->provider_name() == provider)
         {
         if(T* impl = engine_get_algo<T>(engines[i], scan_name, af))
            cache->add(impl, algo_spec, engines[i]->provider_name());
         }
      }

   return cache->get(algo_spec, provider);
   }

}

/*
* Setup caches
*/
Algorithm_Factory::Algorithm_Factory()
   {
<<<<<<< HEAD
   block_cipher_cache = new Algorithm_Cache<BlockCipher>(mf.make());
   stream_cipher_cache = new Algorithm_Cache<StreamCipher>(mf.make());
   hash_cache = new Algorithm_Cache<HashFunction>(mf.make());
   mac_cache = new Algorithm_Cache<MessageAuthenticationCode>(mf.make());
   pbkdf_cache = new Algorithm_Cache<PBKDF>(mf.make());
=======
   block_cipher_cache = new Algorithm_Cache<BlockCipher>();
   stream_cipher_cache = new Algorithm_Cache<StreamCipher>();
   hash_cache = new Algorithm_Cache<HashFunction>();
   mac_cache = new Algorithm_Cache<MessageAuthenticationCode>();
>>>>>>> edf4cd93
   }

/*
* Delete all engines
*/
Algorithm_Factory::~Algorithm_Factory()
   {
   delete block_cipher_cache;
   delete stream_cipher_cache;
   delete hash_cache;
   delete mac_cache;
   delete pbkdf_cache;

   for(auto i = engines.begin(); i != engines.end(); ++i)
      delete *i;
   }

void Algorithm_Factory::clear_caches()
   {
   block_cipher_cache->clear_cache();
   stream_cipher_cache->clear_cache();
   hash_cache->clear_cache();
   mac_cache->clear_cache();
   pbkdf_cache->clear_cache();
   }

void Algorithm_Factory::add_engine(Engine* engine)
   {
   clear_caches();
   engines.push_back(engine);
   }

/*
* Set the preferred provider for an algorithm
*/
void Algorithm_Factory::set_preferred_provider(const std::string& algo_spec,
                                               const std::string& provider)
   {
   if(prototype_block_cipher(algo_spec))
      block_cipher_cache->set_preferred_provider(algo_spec, provider);
   else if(prototype_stream_cipher(algo_spec))
      stream_cipher_cache->set_preferred_provider(algo_spec, provider);
   else if(prototype_hash_function(algo_spec))
      hash_cache->set_preferred_provider(algo_spec, provider);
   else if(prototype_mac(algo_spec))
      mac_cache->set_preferred_provider(algo_spec, provider);
   else if(prototype_pbkdf(algo_spec))
      pbkdf_cache->set_preferred_provider(algo_spec, provider);
   }

/*
* Get an engine out of the list
*/
Engine* Algorithm_Factory::get_engine_n(size_t n) const
   {
   if(n >= engines.size())
      return 0;
   return engines[n];
   }

/*
* Return the possible providers of a request
* Note: assumes you don't have different types by the same name
*/
std::vector<std::string>
Algorithm_Factory::providers_of(const std::string& algo_spec)
   {
   /* The checks with if(prototype_X(algo_spec)) have the effect of
      forcing a full search, since otherwise there might not be any
      providers at all in the cache.
   */

   if(prototype_block_cipher(algo_spec))
      return block_cipher_cache->providers_of(algo_spec);
   else if(prototype_stream_cipher(algo_spec))
      return stream_cipher_cache->providers_of(algo_spec);
   else if(prototype_hash_function(algo_spec))
      return hash_cache->providers_of(algo_spec);
   else if(prototype_mac(algo_spec))
      return mac_cache->providers_of(algo_spec);
   else if(prototype_pbkdf(algo_spec))
      return pbkdf_cache->providers_of(algo_spec);
   else
      return std::vector<std::string>();
   }

/*
* Return the prototypical block cipher corresponding to this request
*/
const BlockCipher*
Algorithm_Factory::prototype_block_cipher(const std::string& algo_spec,
                                          const std::string& provider)
   {
   return factory_prototype<BlockCipher>(algo_spec, provider, engines,
                                          *this, block_cipher_cache);
   }

/*
* Return the prototypical stream cipher corresponding to this request
*/
const StreamCipher*
Algorithm_Factory::prototype_stream_cipher(const std::string& algo_spec,
                                           const std::string& provider)
   {
   return factory_prototype<StreamCipher>(algo_spec, provider, engines,
                                          *this, stream_cipher_cache);
   }

/*
* Return the prototypical object corresponding to this request (if found)
*/
const HashFunction*
Algorithm_Factory::prototype_hash_function(const std::string& algo_spec,
                                           const std::string& provider)
   {
   return factory_prototype<HashFunction>(algo_spec, provider, engines,
                                          *this, hash_cache);
   }

/*
* Return the prototypical object corresponding to this request
*/
const MessageAuthenticationCode*
Algorithm_Factory::prototype_mac(const std::string& algo_spec,
                                 const std::string& provider)
   {
   return factory_prototype<MessageAuthenticationCode>(algo_spec, provider,
                                                       engines,
                                                       *this, mac_cache);
   }

/*
* Return the prototypical object corresponding to this request
*/
const PBKDF*
Algorithm_Factory::prototype_pbkdf(const std::string& algo_spec,
                                   const std::string& provider)
   {
   return factory_prototype<PBKDF>(algo_spec, provider,
                                   engines,
                                   *this, pbkdf_cache);
   }

/*
* Return a new block cipher corresponding to this request
*/
BlockCipher*
Algorithm_Factory::make_block_cipher(const std::string& algo_spec,
                                     const std::string& provider)
   {
   if(const BlockCipher* proto = prototype_block_cipher(algo_spec, provider))
      return proto->clone();
   throw Algorithm_Not_Found(algo_spec);
   }

/*
* Return a new stream cipher corresponding to this request
*/
StreamCipher*
Algorithm_Factory::make_stream_cipher(const std::string& algo_spec,
                                      const std::string& provider)
   {
   if(const StreamCipher* proto = prototype_stream_cipher(algo_spec, provider))
      return proto->clone();
   throw Algorithm_Not_Found(algo_spec);
   }

/*
* Return a new object corresponding to this request
*/
HashFunction*
Algorithm_Factory::make_hash_function(const std::string& algo_spec,
                                      const std::string& provider)
   {
   if(const HashFunction* proto = prototype_hash_function(algo_spec, provider))
      return proto->clone();
   throw Algorithm_Not_Found(algo_spec);
   }

/*
* Return a new object corresponding to this request
*/
MessageAuthenticationCode*
Algorithm_Factory::make_mac(const std::string& algo_spec,
                            const std::string& provider)
   {
   if(const MessageAuthenticationCode* proto = prototype_mac(algo_spec, provider))
      return proto->clone();
   throw Algorithm_Not_Found(algo_spec);
   }

/*
* Return a new object corresponding to this request
*/
PBKDF*
Algorithm_Factory::make_pbkdf(const std::string& algo_spec,
                              const std::string& provider)
   {
   if(const PBKDF* proto = prototype_pbkdf(algo_spec, provider))
      return proto->clone();
   throw Algorithm_Not_Found(algo_spec);
   }

/*
* Add a new block cipher
*/
void Algorithm_Factory::add_block_cipher(BlockCipher* block_cipher,
                                         const std::string& provider)
   {
   block_cipher_cache->add(block_cipher, block_cipher->name(), provider);
   }

/*
* Add a new stream cipher
*/
void Algorithm_Factory::add_stream_cipher(StreamCipher* stream_cipher,
                                         const std::string& provider)
   {
   stream_cipher_cache->add(stream_cipher, stream_cipher->name(), provider);
   }

/*
* Add a new hash
*/
void Algorithm_Factory::add_hash_function(HashFunction* hash,
                                          const std::string& provider)
   {
   hash_cache->add(hash, hash->name(), provider);
   }

/*
* Add a new mac
*/
void Algorithm_Factory::add_mac(MessageAuthenticationCode* mac,
                                const std::string& provider)
   {
   mac_cache->add(mac, mac->name(), provider);
   }

/*
* Add a new PBKDF
*/
void Algorithm_Factory::add_pbkdf(PBKDF* pbkdf,
                                  const std::string& provider)
   {
   pbkdf_cache->add(pbkdf, pbkdf->name(), provider);
   }

}<|MERGE_RESOLUTION|>--- conflicted
+++ resolved
@@ -96,18 +96,11 @@
 */
 Algorithm_Factory::Algorithm_Factory()
    {
-<<<<<<< HEAD
-   block_cipher_cache = new Algorithm_Cache<BlockCipher>(mf.make());
-   stream_cipher_cache = new Algorithm_Cache<StreamCipher>(mf.make());
-   hash_cache = new Algorithm_Cache<HashFunction>(mf.make());
-   mac_cache = new Algorithm_Cache<MessageAuthenticationCode>(mf.make());
-   pbkdf_cache = new Algorithm_Cache<PBKDF>(mf.make());
-=======
    block_cipher_cache = new Algorithm_Cache<BlockCipher>();
    stream_cipher_cache = new Algorithm_Cache<StreamCipher>();
    hash_cache = new Algorithm_Cache<HashFunction>();
    mac_cache = new Algorithm_Cache<MessageAuthenticationCode>();
->>>>>>> edf4cd93
+   pbkdf_cache = new Algorithm_Cache<PBKDF>();
    }
 
 /*
