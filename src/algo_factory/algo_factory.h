/*
* Algorithm Factory
* (C) 2008 Jack Lloyd
*
* Distributed under the terms of the Botan license
*/

#ifndef BOTAN_ALGORITHM_FACTORY_H__
#define BOTAN_ALGORITHM_FACTORY_H__

#include <botan/types.h>
#include <string>
#include <vector>

namespace Botan {

/**
* Forward declarations (don't need full definitions here)
*/
class BlockCipher;
class StreamCipher;
class HashFunction;
class MessageAuthenticationCode;

template<typename T> class Algorithm_Cache;

class Engine;
class Mutex_Factory;

/**
* Algorithm Factory
*/
class BOTAN_DLL Algorithm_Factory
   {
   public:
      /**
      * Constructor
      * @param mf a mutex factory
      */
      Algorithm_Factory(Mutex_Factory& mf);

      /**
      * Destructor
      */
      ~Algorithm_Factory();

      /**
      * @param engine to add (Algorithm_Factory takes ownership)
      */
      void add_engine(Engine* engine);

      /**
      * Clear out any cached objects
      */
      void clear_caches();

      /**
      * @param algo_spec the algorithm we are querying
      * @returns list of providers of this algorithm
      */
      std::vector<std::string> providers_of(const std::string& algo_spec);

      /**
      * @param algo_spec the algorithm we are setting a provider for
      * @param provider the provider we would like to use
      */
      void set_preferred_provider(const std::string& algo_spec,
                                  const std::string& provider);

      /**
      * @param algo_spec the algorithm we want
      * @param provider the provider we would like to use
      * @returns pointer to const prototype object, readiny for clone(), or NULL
      */
      const BlockCipher*
         prototype_block_cipher(const std::string& algo_spec,
                                const std::string& provider = "");

      /**
      * @param algo_spec the algorithm we want
      * @param provider the provider we would like to use
      * @returns pointer to freshly created instance of the request algorithm
      */
      BlockCipher* make_block_cipher(const std::string& algo_spec,
                                     const std::string& provider = "");

      /**
      * @param algo the algorithm to add
      * @param provider the provider of this algorithm
      */
      void add_block_cipher(BlockCipher* algo, const std::string& provider);

      /**
      * @param algo_spec the algorithm we want
      * @param provider the provider we would like to use
      * @returns pointer to const prototype object, readiny for clone(), or NULL
      */
      const StreamCipher*
         prototype_stream_cipher(const std::string& algo_spec,
                                 const std::string& provider = "");

      /**
      * @param algo_spec the algorithm we want
      * @param provider the provider we would like to use
      * @returns pointer to freshly created instance of the request algorithm
      */
      StreamCipher* make_stream_cipher(const std::string& algo_spec,
                                       const std::string& provider = "");

      /**
      * @param algo the algorithm to add
      * @param provider the provider of this algorithm
      */
      void add_stream_cipher(StreamCipher* algo, const std::string& provider);

      /**
      * @param algo_spec the algorithm we want
      * @param provider the provider we would like to use
      * @returns pointer to const prototype object, readiny for clone(), or NULL
      */
      const HashFunction*
         prototype_hash_function(const std::string& algo_spec,
                                 const std::string& provider = "");

      /**
      * @param algo_spec the algorithm we want
      * @param provider the provider we would like to use
      * @returns pointer to freshly created instance of the request algorithm
      */
      HashFunction* make_hash_function(const std::string& algo_spec,
                                       const std::string& provider = "");

      /**
      * @param algo the algorithm to add
      * @param provider the provider of this algorithm
      */
      void add_hash_function(HashFunction* algo, const std::string& provider);

      /**
      * @param algo_spec the algorithm we want
      * @param provider the provider we would like to use
      * @returns pointer to const prototype object, readiny for clone(), or NULL
      */
      const MessageAuthenticationCode*
         prototype_mac(const std::string& algo_spec,
                       const std::string& provider = "");

      /**
      * @param algo_spec the algorithm we want
      * @param provider the provider we would like to use
      * @returns pointer to freshly created instance of the request algorithm
      */
      MessageAuthenticationCode* make_mac(const std::string& algo_spec,
                                          const std::string& provider = "");

      /**
      * @param algo the algorithm to add
      * @param provider the provider of this algorithm
      */
      void add_mac(MessageAuthenticationCode* algo,
                   const std::string& provider);

      /**
      * An iterator for the engines in this factory
      * @deprecated
      */
      class BOTAN_DLL Engine_Iterator
         {
         public:
            /**
            * @return next engine in the sequence
            */
            Engine* next() { return af.get_engine_n(n++); }

            /**
            * @param a an algorithm factory
            */
            Engine_Iterator(const Algorithm_Factory& a) : af(a) { n = 0; }
         private:
            const Algorithm_Factory& af;
            u32bit n;
         };
      friend class Engine_Iterator;

   private:
<<<<<<< HEAD
      Engine* get_engine_n(u32bit) const;
=======
      Algorithm_Factory(const Algorithm_Factory&) {}
      Algorithm_Factory& operator=(const Algorithm_Factory&)
         { return (*this); }

      class Engine* get_engine_n(u32bit) const;
>>>>>>> 66b2ea0c

      std::vector<Engine*> engines;

      Algorithm_Cache<BlockCipher>* block_cipher_cache;
      Algorithm_Cache<StreamCipher>* stream_cipher_cache;
      Algorithm_Cache<HashFunction>* hash_cache;
      Algorithm_Cache<MessageAuthenticationCode>* mac_cache;
   };

}

#endif<|MERGE_RESOLUTION|>--- conflicted
+++ resolved
@@ -183,15 +183,11 @@
       friend class Engine_Iterator;
 
    private:
-<<<<<<< HEAD
-      Engine* get_engine_n(u32bit) const;
-=======
       Algorithm_Factory(const Algorithm_Factory&) {}
       Algorithm_Factory& operator=(const Algorithm_Factory&)
          { return (*this); }
 
-      class Engine* get_engine_n(u32bit) const;
->>>>>>> 66b2ea0c
+      Engine* get_engine_n(u32bit) const;
 
       std::vector<Engine*> engines;
 
