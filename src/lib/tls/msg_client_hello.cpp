/*
* TLS Hello Request and Client Hello Messages
* (C) 2004-2011,2015,2016 Jack Lloyd
*     2016 Matthias Gierlings
*     2017 Harry Reimann, Rohde & Schwarz Cybersecurity
*     2021 Elektrobit Automotive GmbH
*     2022 René Meusel, Hannes Rantzsch - neXenio GmbH
*
* Botan is released under the Simplified BSD License (see license.txt)
*/


#include <botan/tls_exceptn.h>
#include <botan/tls_messages.h>
#include <botan/tls_callbacks.h>
#include <botan/rng.h>
#include <botan/hash.h>
#include <botan/tls_version.h>

#include <botan/internal/stl_util.h>
#include <botan/internal/tls_reader.h>
#include <botan/internal/tls_session_key.h>
#include <botan/internal/tls_handshake_io.h>
#include <botan/internal/tls_handshake_hash.h>

#ifdef BOTAN_HAS_TLS_13
#include <botan/internal/tls_transcript_hash_13.h>
#include <botan/internal/tls_handshake_layer_13.h>
#endif

#include <chrono>

namespace Botan::TLS {

enum
   {
   TLS_EMPTY_RENEGOTIATION_INFO_SCSV        = 0x00FF,
   };

std::vector<uint8_t> make_hello_random(RandomNumberGenerator& rng,
                                       Callbacks& cb,
                                       const Policy& policy)
   {
   std::vector<uint8_t> buf(32);
   rng.randomize(buf.data(), buf.size());

   if(policy.hash_hello_random())
      {
      auto sha256 = HashFunction::create_or_throw("SHA-256");
      sha256->update(buf);
      sha256->final(buf);
      }

   // TLS 1.3 does not require the insertion of a timestamp in the client hello
   // random. When offering both TLS 1.2 and 1.3 we nevertheless comply with the
   // legacy specification.
   if(policy.include_time_in_hello_random() && (policy.allow_tls12() || policy.allow_dtls12()))
      {
      const uint32_t time32 = static_cast<uint32_t>(
                                 std::chrono::system_clock::to_time_t(cb.tls_current_timestamp()));

      store_be(time32, buf.data());
      }

   return buf;
   }

/*
* Read a counterparty client hello
*/
Client_Hello::Client_Hello(const std::vector<uint8_t>& buf)
   {
   if(buf.size() < 41)
      { throw Decoding_Error("Client_Hello: Packet corrupted"); }

   TLS_Data_Reader reader("ClientHello", buf);

   const uint8_t major_version = reader.get_byte();
   const uint8_t minor_version = reader.get_byte();

   m_legacy_version = Protocol_Version(major_version, minor_version);
   m_random = reader.get_fixed<uint8_t>(32);
   m_session_id = reader.get_range<uint8_t>(1, 0, 32);

   if(m_legacy_version.is_datagram_protocol())
      {
      auto sha256 = HashFunction::create_or_throw("SHA-256");
      sha256->update(reader.get_data_read_so_far());

      m_hello_cookie = reader.get_range<uint8_t>(1, 0, 255);

      sha256->update(reader.get_remaining());
      m_cookie_input_bits.resize(sha256->output_length());
      sha256->final(m_cookie_input_bits.data());
      }

   m_suites = reader.get_range_vector<uint16_t>(2, 1, 32767);

   m_comp_methods = reader.get_range_vector<uint8_t>(1, 1, 255);

   m_extensions.deserialize(reader, Connection_Side::CLIENT, type());

   // TODO: Reject oid_filters extension if found (which is the only known extension that
   //       must not occur in the TLS 1.3 client hello.
   // RFC 8446 4.2.5
   //    [The oid_filters extension] MUST only be sent in the CertificateRequest message.
   if(offered_suite(static_cast<uint16_t>(TLS_EMPTY_RENEGOTIATION_INFO_SCSV)))
      {
      if(Renegotiation_Extension* reneg = m_extensions.get<Renegotiation_Extension>())
         {
         if(!reneg->renegotiation_info().empty())
            throw TLS_Exception(Alert::HANDSHAKE_FAILURE,
                                "Client sent renegotiation SCSV and non-empty extension");
         }
      else
         {
         // add fake extension
         m_extensions.add(new Renegotiation_Extension());
         }
      }
   }

Handshake_Type Client_Hello::type() const
   {
   return CLIENT_HELLO;
   }

Protocol_Version Client_Hello::legacy_version() const
   {
   return m_legacy_version;
   }

const std::vector<uint8_t>& Client_Hello::random() const
   {
   return m_random;
   }

const std::vector<uint8_t>& Client_Hello::session_id() const
   {
   return m_session_id;
   }

const std::vector<uint8_t>& Client_Hello::compression_methods() const
   {
   return m_comp_methods;
   }

const std::vector<uint16_t>& Client_Hello::ciphersuites() const
   {
   return m_suites;
   }

std::set<Handshake_Extension_Type> Client_Hello::extension_types() const
   {
   return m_extensions.extension_types();
   }

const Extensions& Client_Hello::extensions() const
   {
   return m_extensions;
   }

void Client_Hello_12::update_hello_cookie(const Hello_Verify_Request& hello_verify)
   {
   if(!m_legacy_version.is_datagram_protocol())
      { throw Invalid_State("Cannot use hello cookie with stream protocol"); }

   m_hello_cookie = hello_verify.cookie();
   }

/*
* Serialize a Client Hello message
*/
std::vector<uint8_t> Client_Hello::serialize() const
   {
   std::vector<uint8_t> buf;

   buf.push_back(m_legacy_version.major_version());
   buf.push_back(m_legacy_version.minor_version());
   buf += m_random;

   append_tls_length_value(buf, m_session_id, 1);

   if(m_legacy_version.is_datagram_protocol())
      { append_tls_length_value(buf, m_hello_cookie, 1); }

   append_tls_length_value(buf, m_suites, 2);
   append_tls_length_value(buf, m_comp_methods, 1);

   /*
   * May not want to send extensions at all in some cases. If so,
   * should include SCSV value (if reneg info is empty, if not we are
   * renegotiating with a modern server)
   */

   buf += m_extensions.serialize(Connection_Side::CLIENT);

   return buf;
   }

std::vector<uint8_t> Client_Hello::cookie_input_data() const
   {
   if(m_cookie_input_bits.empty())
      { throw Invalid_State("Client_Hello::cookie_input_data called but was not computed"); }

   return m_cookie_input_bits;
   }

/*
* Check if we offered this ciphersuite
*/
bool Client_Hello::offered_suite(uint16_t ciphersuite) const
   {
   return std::find(m_suites.cbegin(), m_suites.cend(), ciphersuite) != m_suites.cend();
   }

std::vector<Signature_Scheme> Client_Hello::signature_schemes() const
   {
   std::vector<Signature_Scheme> schemes;

   if(Signature_Algorithms* sigs = m_extensions.get<Signature_Algorithms>())
      {
      schemes = sigs->supported_schemes();
      }

   return schemes;
   }

std::vector<Group_Params> Client_Hello::supported_ecc_curves() const
   {
   if(Supported_Groups* groups = m_extensions.get<Supported_Groups>())
      { return groups->ec_groups(); }
   return std::vector<Group_Params>();
   }

std::vector<Group_Params> Client_Hello::supported_dh_groups() const
   {
   if(Supported_Groups* groups = m_extensions.get<Supported_Groups>())
      { return groups->dh_groups(); }
   return std::vector<Group_Params>();
   }

bool Client_Hello_12::prefers_compressed_ec_points() const
   {
   if(Supported_Point_Formats* ecc_formats = m_extensions.get<Supported_Point_Formats>())
      {
      return ecc_formats->prefers_compressed();
      }
   return false;
   }

std::string Client_Hello::sni_hostname() const
   {
   if(Server_Name_Indicator* sni = m_extensions.get<Server_Name_Indicator>())
      { return sni->host_name(); }
   return "";
   }

bool Client_Hello_12::secure_renegotiation() const
   {
   return m_extensions.has<Renegotiation_Extension>();
   }

std::vector<uint8_t> Client_Hello_12::renegotiation_info() const
   {
   if(Renegotiation_Extension* reneg = m_extensions.get<Renegotiation_Extension>())
      { return reneg->renegotiation_info(); }
   return std::vector<uint8_t>();
   }

std::vector<Protocol_Version> Client_Hello::supported_versions() const
   {
   if(Supported_Versions* versions = m_extensions.get<Supported_Versions>())
      { return versions->versions(); }
   return {};
   }

bool Client_Hello_12::supports_session_ticket() const
   {
   return m_extensions.has<Session_Ticket>();
   }

std::vector<uint8_t> Client_Hello_12::session_ticket() const
   {
   if(Session_Ticket* ticket = m_extensions.get<Session_Ticket>())
      { return ticket->contents(); }
   return std::vector<uint8_t>();
   }

bool Client_Hello::supports_alpn() const
   {
   return m_extensions.has<Application_Layer_Protocol_Notification>();
   }

bool Client_Hello_12::supports_extended_master_secret() const
   {
   return m_extensions.has<Extended_Master_Secret>();
   }

bool Client_Hello_12::supports_cert_status_message() const
   {
   return m_extensions.has<Certificate_Status_Request>();
   }

bool Client_Hello_12::supports_encrypt_then_mac() const
   {
   return m_extensions.has<Encrypt_then_MAC>();
   }

bool Client_Hello::sent_signature_algorithms() const
   {
   return m_extensions.has<Signature_Algorithms>();
   }

std::vector<std::string> Client_Hello::next_protocols() const
   {
   if(auto alpn = m_extensions.get<Application_Layer_Protocol_Notification>())
      { return alpn->protocols(); }
   return std::vector<std::string>();
   }

std::vector<uint16_t> Client_Hello::srtp_profiles() const
   {
   if(SRTP_Protection_Profiles* srtp = m_extensions.get<SRTP_Protection_Profiles>())
      { return srtp->profiles(); }
   return std::vector<uint16_t>();
   }

const std::vector<uint8_t>& Client_Hello::cookie() const
   {
   return m_hello_cookie;
   }
/*
* Create a new Hello Request message
*/
Hello_Request::Hello_Request(Handshake_IO& io)
   {
   io.send(*this);
   }

/*
* Deserialize a Hello Request message
*/
Hello_Request::Hello_Request(const std::vector<uint8_t>& buf)
   {
   if(!buf.empty())
      { throw Decoding_Error("Bad Hello_Request, has non-zero size"); }
   }

/*
* Serialize a Hello Request message
*/
std::vector<uint8_t> Hello_Request::serialize() const
   {
   return std::vector<uint8_t>();
   }

/*
* Create a new Client Hello message
*/
Client_Hello_12::Client_Hello_12(Handshake_IO& io,
                                 Handshake_Hash& hash,
                                 const Policy& policy,
                                 Callbacks& cb,
                                 RandomNumberGenerator& rng,
                                 const std::vector<uint8_t>& reneg_info,
                                 const Client_Hello_12::Settings& client_settings,
                                 const std::vector<std::string>& next_protocols)
   {
   m_legacy_version = client_settings.protocol_version();
   m_random = make_hello_random(rng, cb, policy);
   m_suites = policy.ciphersuite_list(client_settings.protocol_version());

   if(!policy.acceptable_protocol_version(m_legacy_version))
      throw Internal_Error("Offering " + m_legacy_version.to_string() +
                           " but our own policy does not accept it");

   /*
   * Place all empty extensions in front to avoid a bug in some systems
   * which reject hellos when the last extension in the list is empty.
   */

   // EMS must always be used with TLS 1.2, regardless of the policy used.
   m_extensions.add(new Extended_Master_Secret);

   if(policy.negotiate_encrypt_then_mac())
      { m_extensions.add(new Encrypt_then_MAC); }

   m_extensions.add(new Session_Ticket());

   m_extensions.add(new Renegotiation_Extension(reneg_info));

   m_extensions.add(new Supported_Versions(m_legacy_version, policy));

   if(!client_settings.hostname().empty())
      { m_extensions.add(new Server_Name_Indicator(client_settings.hostname())); }

   if(policy.support_cert_status_message())
      m_extensions.add(new Certificate_Status_Request({}, {}));

   auto supported_groups = std::make_unique<Supported_Groups>(policy.key_exchange_groups());
   if(!supported_groups->ec_groups().empty())
      {
      m_extensions.add(new Supported_Point_Formats(policy.use_ecc_point_compression()));
      }
   m_extensions.add(supported_groups.release());

   m_extensions.add(new Signature_Algorithms(policy.acceptable_signature_schemes()));

   if(reneg_info.empty() && !next_protocols.empty())
      { m_extensions.add(new Application_Layer_Protocol_Notification(next_protocols)); }

   if(m_legacy_version.is_datagram_protocol())
      { m_extensions.add(new SRTP_Protection_Profiles(policy.srtp_profiles())); }

   cb.tls_modify_extensions(m_extensions, CLIENT);

   hash.update(io.send(*this));
   }

/*
* Create a new Client Hello message (session resumption case)
*/
Client_Hello_12::Client_Hello_12(Handshake_IO& io,
                                 Handshake_Hash& hash,
                                 const Policy& policy,
                                 Callbacks& cb,
                                 RandomNumberGenerator& rng,
                                 const std::vector<uint8_t>& reneg_info,
                                 const Session& session,
                                 const std::vector<std::string>& next_protocols)
   {
   m_legacy_version = session.version();
   m_random = make_hello_random(rng, cb, policy);
   m_session_id = session.session_id();
   m_suites = policy.ciphersuite_list(m_legacy_version);

   if(!policy.acceptable_protocol_version(session.version()))
      throw Internal_Error("Offering " + m_legacy_version.to_string() +
                           " but our own policy does not accept it");

   if(!value_exists(m_suites, session.ciphersuite_code()))
      { m_suites.push_back(session.ciphersuite_code()); }

   /*
   * As EMS must always be used with TLS 1.2, add it even if it wasn't used
   * in the original session. If the server understands it and follows the
   * RFC it should reject our resume attempt and upgrade us to a new session
   * with the EMS protection.
   */
   m_extensions.add(new Extended_Master_Secret);

   if(session.supports_encrypt_then_mac())
      { m_extensions.add(new Encrypt_then_MAC); }

   m_extensions.add(new Session_Ticket(session.session_ticket()));

   m_extensions.add(new Renegotiation_Extension(reneg_info));

   m_extensions.add(new Server_Name_Indicator(session.server_info().hostname()));

   if(policy.support_cert_status_message())
      m_extensions.add(new Certificate_Status_Request({}, {}));

   auto supported_groups = std::make_unique<Supported_Groups>(policy.key_exchange_groups());

   if(!supported_groups->ec_groups().empty())
      {
      m_extensions.add(new Supported_Point_Formats(policy.use_ecc_point_compression()));
      }

   m_extensions.add(supported_groups.release());

   m_extensions.add(new Signature_Algorithms(policy.acceptable_signature_schemes()));

   if(reneg_info.empty() && !next_protocols.empty())
      { m_extensions.add(new Application_Layer_Protocol_Notification(next_protocols)); }

   cb.tls_modify_extensions(m_extensions, CLIENT);

   hash.update(io.send(*this));
   }

#if defined(BOTAN_HAS_TLS_13)

/*
* Create a new Client Hello message
*/
Client_Hello_13::Client_Hello_13(const Policy& policy,
                                 Callbacks& cb,
                                 RandomNumberGenerator& rng,
                                 const std::string& hostname,
                                 const std::vector<std::string>& next_protocols,
                                 const std::optional<Session>& session)
   {
   // RFC 8446 4.1.2
   //    In TLS 1.3, the client indicates its version preferences in the
   //    "supported_versions" extension (Section 4.2.1) and the
   //    legacy_version field MUST be set to 0x0303, which is the version
   //    number for TLS 1.2.
   m_legacy_version = Protocol_Version::TLS_V12;
   m_random = make_hello_random(rng, cb, policy);
   m_suites = policy.ciphersuite_list(Protocol_Version::TLS_V13);

   if(policy.allow_tls12())  // Note: DTLS 1.3 is NYI, hence dtls_12 is not checked
      {
      const auto legacy_suites = policy.ciphersuite_list(Protocol_Version::TLS_V12);
      m_suites.insert(m_suites.end(), legacy_suites.cbegin(), legacy_suites.cend());
      }

   if(policy.tls_13_middlebox_compatibility_mode())
      {
      // RFC 8446 4.1.2
      //    In compatibility mode (see Appendix D.4), this field MUST be non-empty,
      //    so a client not offering a pre-TLS 1.3 session MUST generate a new
      //    32-byte value.
      rng.random_vec(m_session_id, 32);
      }

   if(!hostname.empty())
      m_extensions.add(new Server_Name_Indicator(hostname));

   m_extensions.add(new Supported_Groups(policy.key_exchange_groups()));

   m_extensions.add(new Key_Share(policy, cb, rng));

   m_extensions.add(new Supported_Versions(Protocol_Version::TLS_V13, policy));

   m_extensions.add(new Signature_Algorithms(policy.acceptable_signature_schemes()));

   // TODO: Support for PSK-only mode without a key exchange.
   //       This should be configurable in TLS::Policy and should allow no PSK
   //       support at all (e.g. to disable support for session resumption).
   m_extensions.add(new PSK_Key_Exchange_Modes({PSK_Key_Exchange_Mode::PSK_DHE_KE}));

   // TODO: Add a signature_algorithms_cert extension negotiating the acceptable
   //       signature algorithms in a server certificate chain's certificates.

   if(policy.support_cert_status_message())
      m_extensions.add(new Certificate_Status_Request({}, {}));

   // We currently support "record_size_limit" for TLS 1.3 exclusively. Hence,
   // when TLS 1.2 is advertised as a supported protocol, we must not offer this
   // extension.
   if(policy.record_size_limit().has_value() && !policy.allow_tls12())
      m_extensions.add(new Record_Size_Limit(policy.record_size_limit().value()));

   if(!next_protocols.empty())
      m_extensions.add(new Application_Layer_Protocol_Notification(next_protocols));

   if(policy.allow_tls12())
      {
      m_extensions.add(new Renegotiation_Extension());
      m_extensions.add(new Session_Ticket());

      // EMS must always be used with TLS 1.2, regardless of the policy
      m_extensions.add(new Extended_Master_Secret);

      if(policy.negotiate_encrypt_then_mac())
         m_extensions.add(new Encrypt_then_MAC);

      if(m_extensions.has<Supported_Groups>() && !m_extensions.get<Supported_Groups>()->ec_groups().empty())
         m_extensions.add(new Supported_Point_Formats(policy.use_ecc_point_compression()));
      }

   // TODO: Some extensions require a certain order or pose other assumptions.
   //       We should check those after the user was allowed to make changes to
   //       the extensions.
   cb.tls_modify_extensions(m_extensions, CLIENT);

   // RFC 8446 4.2.11
   //    The "pre_shared_key" extension MUST be the last extension in the
   //    ClientHello (this facilitates implementation [...]).
   //
   // The PSK extension takes the partial transcript hash into account. Passing
   // into Callbacks::tls_modify_extensions() does not make sense therefore.
   if(session.has_value())
      {
      m_extensions.add(new PSK(session.value(), cb));
      calculate_psk_binders({});
      }
   }

void Client_Hello_13::retry(const Hello_Retry_Request& hrr,
<<<<<<< HEAD
                            const Transcript_Hash_State& transcript_hash_state,
=======
                            const Policy& policy,
>>>>>>> 7b74a145
                            Callbacks& cb,
                            RandomNumberGenerator& rng)
   {
   BOTAN_STATE_CHECK(m_extensions.has<Supported_Groups>());
   BOTAN_STATE_CHECK(m_extensions.has<Key_Share>());

   auto hrr_ks = hrr.extensions().get<Key_Share>();
   const auto& supported_groups = m_extensions.get<Supported_Groups>()->groups();

   if(hrr.extensions().has<Key_Share>())
      m_extensions.get<Key_Share>()->retry_offer(*hrr_ks, supported_groups, policy, cb, rng);

   // RFC 8446 4.2.2
   //    When sending the new ClientHello, the client MUST copy
   //    the contents of the extension received in the HelloRetryRequest into
   //    a "cookie" extension in the new ClientHello.
   //
   // RFC 8446 4.2.2
   //    Clients MUST NOT use cookies in their initial ClientHello in subsequent
   //    connections.
   if(hrr.extensions().has<Cookie>())
      {
      BOTAN_STATE_CHECK(!m_extensions.has<Cookie>());
      m_extensions.add(new Cookie(hrr.extensions().get<Cookie>()->get_cookie()));
      }

   // TODO: the consumer of the TLS implementation won't be able to distinguish
   //       invocations to this callback due to the first Client_Hello or the
   //       retried Client_Hello after receiving a Hello_Retry_Request.
   cb.tls_modify_extensions(m_extensions, CLIENT);

   auto psk = m_extensions.get<PSK>();
   if(psk)
      {
      // Cipher suite should always be a known suite as this is checked upstream
      const auto cipher = Ciphersuite::by_id(hrr.ciphersuite());
      BOTAN_ASSERT_NOMSG(cipher.has_value());

      // RFC 8446 4.1.4
      //    In [...] its updated ClientHello, the client SHOULD NOT offer
      //    any pre-shared keys associated with a hash other than that of the
      //    selected cipher suite.
      psk->filter(cipher.value());

      // RFC 8446 4.2.11.2
      //    If the server responds with a HelloRetryRequest and the client
      //    then sends ClientHello2, its binder will be computed over: [...].
      calculate_psk_binders(transcript_hash_state.clone());
      }
   }

void Client_Hello_13::calculate_psk_binders(Transcript_Hash_State ths)
   {
   auto psk = m_extensions.get<PSK>();
   if(!psk || psk->empty())
      return;

   // RFC 8446 4.2.11.2
   //    Each entry in the binders list is computed as an HMAC over a
   //    transcript hash (see Section 4.4.1) containing a partial ClientHello
   //    [...].
   //
   // Therefore we marshal the entire message prematurely to obtain the
   // (truncated) transcript hash, calculate the PSK binders with it, update
   // the Client Hello thus finalizing the message. Down the road, it will be
   // re-marshalled with the correct binders and sent over the wire.
   Handshake_Layer::prepare_message(*this, ths);
   psk->calculate_binders(ths);
   }

#endif // BOTAN_HAS_TLS_13

}<|MERGE_RESOLUTION|>--- conflicted
+++ resolved
@@ -582,11 +582,8 @@
    }
 
 void Client_Hello_13::retry(const Hello_Retry_Request& hrr,
-<<<<<<< HEAD
                             const Transcript_Hash_State& transcript_hash_state,
-=======
                             const Policy& policy,
->>>>>>> 7b74a145
                             Callbacks& cb,
                             RandomNumberGenerator& rng)
    {
