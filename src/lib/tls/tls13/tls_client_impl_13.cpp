/*
* TLS Client - implementation for TLS 1.3
* (C) 2022 Jack Lloyd
*     2021 Elektrobit Automotive GmbH
*     2022 Hannes Rantzsch, René Meusel - neXenio GmbH
*
* Botan is released under the Simplified BSD License (see license.txt)
*/
#include <botan/internal/tls_client_impl_13.h>

#include <botan/credentials_manager.h>
#include <botan/hash.h>
#include <botan/internal/stl_util.h>
#include <botan/internal/tls_channel_impl_13.h>
#include <botan/internal/tls_cipher_state.h>
#include <botan/tls_client.h>
#include <botan/tls_messages.h>
#include <botan/build.h>

#include <iterator>
#include <utility>

namespace Botan::TLS {

Client_Impl_13::Client_Impl_13(Callbacks& callbacks,
                               Session_Manager& session_manager,
                               Credentials_Manager& creds,
                               const Policy& policy,
                               RandomNumberGenerator& rng,
                               const Server_Information& info,
                               const std::vector<std::string>& next_protocols) :
   Channel_Impl_13(callbacks, session_manager, creds, rng, policy, false /* is_server */),
   m_info(info),
   m_should_send_ccs(false),
   m_resumed_session(find_session_for_resumption())
   {
#if defined(BOTAN_HAS_TLS_12)
   if(policy.allow_tls12())
      { expect_downgrade(info); }
#endif

   auto msg = send_handshake_message(m_handshake_state.sending(Client_Hello_13(
                             policy,
                             callbacks,
                             rng,
                             m_info.hostname(),
                             next_protocols,
                             m_resumed_session)));

   if(expects_downgrade())
      { preserve_client_hello(msg); }

   // RFC 8446 Appendix D.4
   //    If not offering early data, the client sends a dummy change_cipher_spec
   //    record [...] immediately before its second flight. This may either be before
   //    its second ClientHello or before its encrypted handshake flight.
   //
   // TODO: don't schedule ccs here when early data is used
   if(policy.tls_13_middlebox_compatibility_mode())
      m_should_send_ccs = true;

   m_transitions.set_expected_next({SERVER_HELLO, HELLO_RETRY_REQUEST});
   }

void Client_Impl_13::process_handshake_msg(Handshake_Message_13 message)
   {
   std::visit([&](auto msg)
      {
      // first verify that the message was expected by the state machine...
      m_transitions.confirm_transition_to(msg.get().type());

      // ... then allow the library user to abort on their discretion
      callbacks().tls_inspect_handshake_msg(msg.get());

      // ... finally handle the message
      handle(msg.get());
      }, m_handshake_state.received(std::move(message)));
   }

void Client_Impl_13::process_post_handshake_msg(Post_Handshake_Message_13 message)
   {
   BOTAN_STATE_CHECK(handshake_finished());

   std::visit([&](auto msg)
      {
      handle(msg);
      }, std::move(message));
   }

void Client_Impl_13::process_dummy_change_cipher_spec()
   {
   // RFC 8446 5.
   //    If an implementation detects a change_cipher_spec record received before
   //    the first ClientHello message or after the peer's Finished message, it MUST be
   //    treated as an unexpected record type [("unexpected_message" alert)].
   if(!m_handshake_state.has_client_hello() || m_handshake_state.has_server_finished())
      {
      throw TLS_Exception(Alert::UNEXPECTED_MESSAGE, "Received an unexpected dummy Change Cipher Spec");
      }

   // RFC 8446 5.
   //    An implementation may receive an unencrypted record of type change_cipher_spec [...]
   //    at any time after the first ClientHello message has been sent or received
   //    and before the peer's Finished message has been received [...]
   //    and MUST simply drop it without further processing.
   //
   // ... no further processing.
   }

bool Client_Impl_13::handshake_finished() const
   {
   return m_handshake_state.handshake_finished();
   }

std::optional<Session> Client_Impl_13::find_session_for_resumption()
   {
   Session session;
   if(!session_manager().load_from_server_info(m_info, session))
      return std::nullopt;

   // Ignore sessions that were not negotiated as TLS 1.3
   if(session.version().is_pre_tls_13())
      return std::nullopt;

   // RFC 8446 4.2.11.1
   //    Clients MUST NOT attempt to use tickets which have ages greater than
   //    the "ticket_lifetime" value which was provided with the ticket.
   const auto session_age = callbacks().tls_current_timestamp() - session.start_time();
   if(session_age > session.lifetime_hint())
      {
      session_manager().remove_entry(session.session_id());
      return std::nullopt;
      }

   return session;
   }

void Client_Impl_13::handle(const Server_Hello_12& server_hello_msg)
   {
   if(m_handshake_state.has_hello_retry_request())
      {
      throw TLS_Exception(Alert::UNEXPECTED_MESSAGE, "Version downgrade received after Hello Retry");
      }

   // RFC 8446 4.1.3
   //    TLS 1.3 has a downgrade protection mechanism embedded in the server's
   //    random value.  TLS 1.3 servers which negotiate TLS 1.2 or below in
   //    response to a ClientHello MUST set the last 8 bytes of their Random
   //    value specially in their ServerHello.
   //
   //    TLS 1.3 clients receiving a ServerHello indicating TLS 1.2 or below
   //    MUST check that the [downgrade indication is not set]. [...] If a match
   //    is found, the client MUST abort the handshake with an
   //    "illegal_parameter" alert.
   if(server_hello_msg.random_signals_downgrade().has_value())
      {
      throw TLS_Exception(Alert::ILLEGAL_PARAMETER, "Downgrade attack detected");
      }

   // RFC 8446 4.2.1
   //    A server which negotiates a version of TLS prior to TLS 1.3 [...]
   //    MUST NOT send the "supported_versions" extension.
   //
   // Note that this condition should never happen, as the Server_Hello parsing
   // code decides to create a Server_Hello_12 based on the absense of this extension.
   if(server_hello_msg.extensions().has<Supported_Versions>())
      {
      throw TLS_Exception(Alert::ILLEGAL_PARAMETER, "Unexpected extension received");
      }

   // RFC 8446 Appendix D.1
   //    If the version chosen by the server is not supported by the client
   //    (or is not acceptable), the client MUST abort the handshake with a
   //    "protocol_version" alert.
   const auto& client_hello_exts = m_handshake_state.client_hello().extensions();
   BOTAN_ASSERT_NOMSG(client_hello_exts.has<Supported_Versions>());
   if(!client_hello_exts.get<Supported_Versions>()->supports(server_hello_msg.selected_version()))
      {
      throw TLS_Exception(Alert::PROTOCOL_VERSION, "Protocol version was not offered");
      }

   if(policy().tls_13_middlebox_compatibility_mode() &&
      m_handshake_state.client_hello().session_id() == server_hello_msg.session_id())
      {
      // In compatibility mode, the server will reflect the session ID we sent in the client hello.
      // However, a TLS 1.2 server that wants to downgrade cannot have found the random session ID
      // we sent. Therefore, we have to consider this as an attack.
      // (Thanks BoGo test EchoTLS13CompatibilitySessionID!)
      throw TLS_Exception(Alert::ILLEGAL_PARAMETER, "Unexpected session ID during downgrade");
      }

   BOTAN_ASSERT_NOMSG(expects_downgrade());

   // After this, no further messages are expected here because this instance will be replaced
   // by a Client_Impl_12.
   m_transitions.set_expected_next({});
   }

namespace  {
// validate Server_Hello_13 and Hello_Retry_Request
void validate_server_hello_ish(const Client_Hello_13& ch, const Server_Hello_13& sh)
   {
   // RFC 8446 4.1.3
   //    A client which receives a legacy_session_id_echo field that does not match what
   //    it sent in the ClientHello MUST abort the handshake with an "illegal_parameter" alert.
   if(ch.session_id() != sh.session_id())
      {
      throw TLS_Exception(Alert::ILLEGAL_PARAMETER, "echoed session id did not match");
      }

   // RFC 8446 4.1.3
   //    A client which receives a cipher suite that was not offered MUST abort the handshake
   //    with an "illegal_parameter" alert.
   if(!ch.offered_suite(sh.ciphersuite()))
      {
      throw TLS_Exception(Alert::ILLEGAL_PARAMETER, "Server replied with ciphersuite we didn't send");
      }

   // RFC 8446 4.2.1
   //    If the "supported_versions" extension in the ServerHello contains a
   //    version not offered by the client or contains a version prior to
   //    TLS 1.3, the client MUST abort the handshake with an "illegal_parameter" alert.
   //
   // Note: Server_Hello_13 parsing checks that its selected version is TLS 1.3
   BOTAN_ASSERT_NOMSG(ch.extensions().has<Supported_Versions>());
   if(!ch.extensions().get<Supported_Versions>()->supports(sh.selected_version()))
      {
      throw TLS_Exception(Alert::ILLEGAL_PARAMETER, "Protocol version was not offered");
      }
   }
}

void Client_Impl_13::handle(const Server_Hello_13& sh)
   {
   // Note: Basic checks (that do not require contextual information) were already
   //       performed during the construction of the Server_Hello_13 object.

   const auto& ch = m_handshake_state.client_hello();

   validate_server_hello_ish(ch, sh);

   // RFC 8446 4.2
   //    Implementations MUST NOT send extension responses if the remote
   //    endpoint did not send the corresponding extension requests, [...]. Upon
   //    receiving such an extension, an endpoint MUST abort the handshake
   //    with an "unsupported_extension" alert.
   if(sh.extensions().contains_other_than(ch.extensions().extension_types()))
      {
      throw TLS_Exception(Alert::UNSUPPORTED_EXTENSION, "Unsupported extension found in Server Hello");
      }

   if(m_handshake_state.has_hello_retry_request())
      {
      const auto& hrr = m_handshake_state.hello_retry_request();

      // RFC 8446 4.1.4
      //    Upon receiving the ServerHello, clients MUST check that the cipher suite
      //    supplied in the ServerHello is the same as that in the HelloRetryRequest
      //    and otherwise abort the handshake with an "illegal_parameter" alert.
      if(hrr.ciphersuite() != sh.ciphersuite())
         {
         throw TLS_Exception(Alert::ILLEGAL_PARAMETER, "server changed its chosen ciphersuite");
         }

      // RFC 8446 4.1.4
      //    The value of selected_version in the HelloRetryRequest "supported_versions"
      //    extension MUST be retained in the ServerHello, and a client MUST abort the
      //    handshake with an "illegal_parameter" alert if the value changes.
      if(hrr.selected_version() != sh.selected_version())
         {
         throw TLS_Exception(Alert::ILLEGAL_PARAMETER, "server changed its chosen protocol version");
         }
      }

   auto cipher = Ciphersuite::by_id(sh.ciphersuite());
   BOTAN_ASSERT_NOMSG(cipher.has_value());  // should work, since we offered this suite

   // RFC 8446 Appendix B.4
   //    Although TLS 1.3 uses the same cipher suite space as previous versions
   //    of TLS [...] cipher suites for TLS 1.2 and lower cannot be used with
   //    TLS 1.3.
   if(!cipher->usable_in_version(Protocol_Version::TLS_V13))
      {
      throw TLS_Exception(Alert::ILLEGAL_PARAMETER, "Server replied using a ciphersuite not allowed in version it offered");
      }

   // RFC 8446 4.2.11
   //    Clients MUST verify that [...] a server "key_share" extension is present
   //    if required by the ClientHello "psk_key_exchange_modes" extension.  If
   //    these values are not consistent, the client MUST abort the handshake
   //    with an "illegal_parameter" alert.
   //
   // Currently, we don't support PSK-only mode, hence a key share extension is
   // considered mandatory.
   //
   // TODO: Implement PSK-only mode.
   if(!sh.extensions().has<Key_Share>())
      {
      throw TLS_Exception(Alert::ILLEGAL_PARAMETER, "Server Hello did not contain a key share extension");
      }

   auto my_keyshare = ch.extensions().get<Key_Share>();
   auto shared_secret = my_keyshare->exchange(*sh.extensions().get<Key_Share>(), policy(), callbacks(), rng());
   my_keyshare->erase();

   m_transcript_hash.set_algorithm(cipher.value().prf_algo());

   if(sh.extensions().has<PSK>())
      {
      m_cipher_state =
         ch.extensions().get<PSK>()->select_cipher_state(
            *sh.extensions().get<PSK>(), cipher.value());

      // TODO: When implementing pure PSK (negotiated out-of-band not as session
      //       tickets), we might mix resumption and external PSKs in a single
      //       handshake. In that case we might need to reset `m_resumed_session`
      //       if the server selected an out-of-band PSK over a resumption PSK!

      // TODO: When implementing early data, `advance_with_client_hello` must
      //       happen _before_ encrypting any early application data.
      //       Same when we want to support early key export.
      m_cipher_state->advance_with_client_hello(m_transcript_hash.previous());
      m_cipher_state->advance_with_server_hello(cipher.value(), std::move(shared_secret), m_transcript_hash.current());
      }
   else
      {
      m_resumed_session.reset(); // might have been set if we attempted a resumption
      m_cipher_state = Cipher_State::init_with_server_hello(m_side,
                                                            std::move(shared_secret),
                                                            cipher.value(),
                                                            m_transcript_hash.current());
      }

   callbacks().tls_examine_extensions(sh.extensions(), SERVER);

   m_transitions.set_expected_next(ENCRYPTED_EXTENSIONS);
   }

void Client_Impl_13::handle(const Hello_Retry_Request& hrr)
   {
   // Note: Basic checks (that do not require contextual information) were already
   //       performed during the construction of the Hello_Retry_Request object as
   //       a subclass of Server_Hello_13.

   auto& ch = m_handshake_state.client_hello();

   validate_server_hello_ish(ch, hrr);

   // RFC 8446 4.1.4.
   //    A HelloRetryRequest MUST NOT contain any
   //    extensions that were not first offered by the client in its
   //    ClientHello, with the exception of optionally the "cookie".
   auto allowed_exts = ch.extensions().extension_types();
   allowed_exts.insert(TLSEXT_COOKIE);
   if(hrr.extensions().contains_other_than(allowed_exts))
      {
      throw TLS_Exception(Alert::UNSUPPORTED_EXTENSION, "Unsupported extension found in Hello Retry Request");
      }

   auto cipher = Ciphersuite::by_id(hrr.ciphersuite());
   BOTAN_ASSERT_NOMSG(cipher.has_value());  // should work, since we offered this suite

   m_transcript_hash = Transcript_Hash_State::recreate_after_hello_retry_request(cipher.value().prf_algo(),
                       m_transcript_hash);

<<<<<<< HEAD
   ch.retry(hrr, m_transcript_hash, callbacks(), rng());
=======
   ch.retry(hrr, policy(), callbacks(), rng());
>>>>>>> 7b74a145

   callbacks().tls_examine_extensions(hrr.extensions(), SERVER);

   send_handshake_message(ch);

   // RFC 8446 4.1.4
   //    If a client receives a second HelloRetryRequest in the same connection [...],
   //    it MUST abort the handshake with an "unexpected_message" alert.
   m_transitions.set_expected_next(SERVER_HELLO);
   }

void Client_Impl_13::handle(const Encrypted_Extensions& encrypted_extensions_msg)
   {
   // RFC 8446 4.2
   //    Implementations MUST NOT send extension responses if the remote
   //    endpoint did not send the corresponding extension requests, [...]. Upon
   //    receiving such an extension, an endpoint MUST abort the handshake
   //    with an "unsupported_extension" alert.
   const auto& requested_exts = m_handshake_state.client_hello().extensions().extension_types();
   if(encrypted_extensions_msg.extensions().contains_other_than(requested_exts))
      { throw TLS_Exception(Alert::UNSUPPORTED_EXTENSION,
            "Encrypted Extensions contained an extension that was not offered"); }

   // Note: As per RFC 6066 3. we can check for an empty SNI extensions to
   // determine if the server used the SNI we sent here.

   if(encrypted_extensions_msg.extensions().has<Record_Size_Limit>() &&
      m_handshake_state.client_hello().extensions().has<Record_Size_Limit>())
      {
      // RFC 8449 4.
      //     The record size limit only applies to records sent toward the
      //     endpoint that advertises the limit.  An endpoint can send records
      //     that are larger than the limit it advertises as its own limit.
      //
      // Hence, the "outgoing" limit is what the server requested and the
      // "incoming" limit is what we requested in the Client Hello.
      const auto outgoing_limit = encrypted_extensions_msg.extensions().get<Record_Size_Limit>();
      const auto incoming_limit = m_handshake_state.client_hello().extensions().get<Record_Size_Limit>();
      set_record_size_limits(outgoing_limit->limit(), incoming_limit->limit());
      }

   callbacks().tls_examine_extensions(encrypted_extensions_msg.extensions(), SERVER);

   if(m_handshake_state.server_hello().extensions().has<PSK>())
      {
      // RFC 8446 2.2
      //    As the server is authenticating via a PSK, it does not send a
      //    Certificate or a CertificateVerify message.
      m_transitions.set_expected_next(FINISHED);
      }
   else
      {
      m_transitions.set_expected_next({CERTIFICATE, CERTIFICATE_REQUEST});
      }
   }

void Client_Impl_13::handle(const Certificate_Request_13& certificate_request_msg)
   {
   // RFC 8446 4.3.2
   //    [The 'context' field] SHALL be zero length unless used for the
   //    post-handshake authentication exchanges described in Section 4.6.2.
   if(!m_handshake_state.handshake_finished() && !certificate_request_msg.context().empty())
      {
      throw TLS_Exception(Alert::DECODE_ERROR, "Certificate_Request context must be empty in the main handshake");
      }

   m_transitions.set_expected_next(CERTIFICATE);
   }

void Client_Impl_13::handle(const Certificate_13& certificate_msg)
   {
   // RFC 8446 4.4.2
   //    certificate_request_context:  [...] In the case of server authentication,
   //    this field SHALL be zero length.
   if(!certificate_msg.request_context().empty())
      {
      throw TLS_Exception(Alert::DECODE_ERROR, "Received a server certificate message with non-empty request context");
      }

   certificate_msg.validate_extensions(m_handshake_state.client_hello().extensions().extension_types());
   certificate_msg.verify(callbacks(),
                          policy(),
                          credentials_manager(),
                          m_info.hostname(),
                          m_handshake_state.client_hello().extensions().has<Certificate_Status_Request>());

   m_transitions.set_expected_next(CERTIFICATE_VERIFY);
   }

void Client_Impl_13::handle(const Certificate_Verify_13& certificate_verify_msg)
   {
   // RFC 8446 4.4.3
   //    If the CertificateVerify message is sent by a server, the signature
   //    algorithm MUST be one offered in the client's "signature_algorithms"
   //    extension unless no valid certificate chain can be produced without
   //    unsupported algorithms.
   //
   // Note: if the server failed to produce a certificate chain without using
   //       an unsupported signature scheme, we opt to abort the handshake.
   const auto offered = m_handshake_state.client_hello().signature_schemes();
   if(!value_exists(offered, certificate_verify_msg.signature_scheme()))
      {
      throw TLS_Exception(Alert::ILLEGAL_PARAMETER,
                          "We did not offer the usage of " +
                          certificate_verify_msg.signature_scheme().to_string() +
                          " as a signature scheme");
      }

   bool sig_valid = certificate_verify_msg.verify(
                       m_handshake_state.server_certificate().leaf(),
                       callbacks(),
                       m_transcript_hash.previous());

   if(!sig_valid)
      { throw TLS_Exception(Alert::DECRYPT_ERROR, "Server certificate verification failed"); }

   m_transitions.set_expected_next(FINISHED);
   }

void Client_Impl_13::send_client_authentication(Channel_Impl_13::AggregatedMessages& flight)
   {
   BOTAN_ASSERT_NOMSG(m_handshake_state.has_certificate_request());
   const auto& cert_request = m_handshake_state.certificate_request();

   // From all the schemes the server advertised, we need to filter for those
   // that we can actually support and that are suitable for this protocol version.
   std::vector<std::string> peer_allowed_signature_algos;
   for(const Signature_Scheme& scheme : cert_request.signature_schemes())
      {
      if(scheme.is_available() && scheme.is_compatible_with(Protocol_Version::TLS_V13))
         peer_allowed_signature_algos.push_back(scheme.algorithm_name());
      }

   if(peer_allowed_signature_algos.empty())
      {
      throw TLS_Exception(Alert::HANDSHAKE_FAILURE, "Failed to negotiate a common signature algorithm for client authentication");
      }

   std::vector<X509_Certificate> client_certs = credentials_manager().find_cert_chain(
         peer_allowed_signature_algos,
         cert_request.acceptable_CAs(),
         "tls-client",
         m_info.hostname());

   // RFC 4.4.2
   //    certificate_request_context:  If this message is in response to a
   //       CertificateRequest, the value of certificate_request_context in
   //       that message.
   flight.add(m_handshake_state.sending(
      Certificate_13(std::move(client_certs), CLIENT, cert_request.context())));

   // RFC 4.4.2
   //    If the server requests client authentication but no suitable certificate
   //    is available, the client MUST send a Certificate message containing no
   //    certificates.
   //
   // In that case, no Certificate Verify message will be sent.
   if(!m_handshake_state.client_certificate().cert_chain().empty())
      {
      Private_Key* private_key = credentials_manager().private_key_for(
            m_handshake_state.client_certificate().leaf(),
            "tls-client",
            m_info.hostname());

      BOTAN_ASSERT_NONNULL(private_key);

      flight.add(m_handshake_state.sending(Certificate_Verify_13(
         cert_request.signature_schemes(),
         Connection_Side::CLIENT,
         *private_key,
         policy(),
         m_transcript_hash.current(),
         callbacks(),
         rng()
      )));
      }
   }

void Client_Impl_13::handle(const Finished_13& finished_msg)
   {
   // RFC 8446 4.4.4
   //    Recipients of Finished messages MUST verify that the contents are
   //    correct and if incorrect MUST terminate the connection with a
   //    "decrypt_error" alert.
   if(!finished_msg.verify(m_cipher_state.get(),
                           m_transcript_hash.previous()))
      { throw TLS_Exception(Alert::DECRYPT_ERROR, "Finished message didn't verify"); }

   // save the current transcript hash as client auth might update the hash multiple times
   const auto th_server_finished = m_transcript_hash.current();

   auto flight = aggregate_handshake_messages();

   // RFC 8446 4.4.2
   //    The client MUST send a Certificate message if and only if the server
   //    has requested client authentication via a CertificateRequest message.
   if(m_handshake_state.has_certificate_request())
      { send_client_authentication(flight); }

   // send client finished handshake message (still using handshake traffic secrets)
   flight.add(m_handshake_state.sending(Finished_13(m_cipher_state.get(),
                                                 m_transcript_hash.current())));

   flight.send();

   // derives the application traffic secrets and _replaces_ the handshake traffic secrets
   // Note: this MUST happen AFTER the client finished message was sent!
   m_cipher_state->advance_with_server_finished(th_server_finished);
   m_cipher_state->advance_with_client_finished(m_transcript_hash.current());

   // TODO: Create a dummy session object and invoke tls_session_established.
   //       Alternatively, consider changing the expectations described in the
   //       callback's doc string.

   // no more handshake messages expected
   m_transitions.set_expected_next({});

   callbacks().tls_session_activated();
   }

void TLS::Client_Impl_13::handle(const New_Session_Ticket_13& new_session_ticket)
   {
   Session session(new_session_ticket.ticket(),
                   m_cipher_state->psk(new_session_ticket.nonce()),
                   new_session_ticket.early_data_byte_limit(),
                   new_session_ticket.ticket_age_add(),
                   new_session_ticket.lifetime_hint(),
                   m_handshake_state.server_hello().selected_version(),
                   m_handshake_state.server_hello().ciphersuite(),
                   Connection_Side::CLIENT,
                   peer_cert_chain(),
                   m_info,
                   callbacks().tls_current_timestamp());

   if(callbacks().tls_session_ticket_received(session))
      {
      session_manager().save(session);
      }
   }

void TLS::Client_Impl_13::handle(const Key_Update& key_update)
   {
   m_cipher_state->update_read_keys();

   // TODO: introduce some kind of rate limit of key updates, otherwise we
   //       might be forced into an endless loop of key updates.

   // RFC 8446 4.6.3
   //    If the request_update field is set to "update_requested", then the
   //    receiver MUST send a KeyUpdate of its own with request_update set to
   //    "update_not_requested" prior to sending its next Application Data
   //    record.
   if(key_update.expects_reciprocation())
      {
      // RFC 8446 4.6.3
      //    This mechanism allows either side to force an update to the
      //    multiple KeyUpdates while it is silent to respond with a single
      //    update.
      opportunistically_update_traffic_keys();
      }
   }

std::vector<X509_Certificate> Client_Impl_13::peer_cert_chain() const
   {
   std::vector<X509_Certificate> result;

   if(m_handshake_state.has_server_certificate_chain())
      {
      const auto& cert_chain = m_handshake_state.server_certificate().cert_chain();
      std::transform(cert_chain.cbegin(), cert_chain.cend(), std::back_inserter(result),
                     [](const auto& cert_entry) { return cert_entry.certificate; });
      }
   else if(m_resumed_session.has_value())
      {
      result = m_resumed_session->peer_certs();
      }

   return result;
   }

bool Client_Impl_13::prepend_ccs()
   {
   return std::exchange(m_should_send_ccs, false);  // test-and-set
   }

std::string Client_Impl_13::application_protocol() const
   {
   if(m_handshake_state.handshake_finished())
      {
      const auto& eee = m_handshake_state.encrypted_extensions().extensions();
      if(eee.has<Application_Layer_Protocol_Notification>())
         {
         return eee.get<Application_Layer_Protocol_Notification>()->single_protocol();
         }
      }

   return "";
   }


}<|MERGE_RESOLUTION|>--- conflicted
+++ resolved
@@ -363,11 +363,7 @@
    m_transcript_hash = Transcript_Hash_State::recreate_after_hello_retry_request(cipher.value().prf_algo(),
                        m_transcript_hash);
 
-<<<<<<< HEAD
-   ch.retry(hrr, m_transcript_hash, callbacks(), rng());
-=======
-   ch.retry(hrr, policy(), callbacks(), rng());
->>>>>>> 7b74a145
+   ch.retry(hrr, m_transcript_hash, policy(), callbacks(), rng());
 
    callbacks().tls_examine_extensions(hrr.extensions(), SERVER);
 
