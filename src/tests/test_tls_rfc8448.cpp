/*
* (C) 2021 Jack Lloyd
* (C) 2021 René Meusel
*
* Botan is released under the Simplified BSD License (see license.txt)
*/

#include "tests.h"
#include <memory>
#include <utility>
// Since RFC 8448 uses a specific set of cipher suites we can only run this
// test if all of them are enabled.
#if defined(BOTAN_HAS_TLS_13) && \
   defined(BOTAN_HAS_AEAD_CHACHA20_POLY1305) && \
   defined(BOTAN_HAS_AEAD_GCM) && \
   defined(BOTAN_HAS_AES) && \
   defined(BOTAN_HAS_CURVE_25519) && \
   defined(BOTAN_HAS_SHA2_32) && \
   defined(BOTAN_HAS_SHA2_64)
   #define BOTAN_CAN_RUN_TEST_TLS_RFC8448
#endif

#if defined(BOTAN_CAN_RUN_TEST_TLS_RFC8448)
   #include "test_rng.h"
   #include "test_tls_utils.h"

   #include <botan/auto_rng.h>  // TODO: replace me, otherwise we depend on auto_rng module
   #include <botan/credentials_manager.h>
   #include <botan/rsa.h>
   #include <botan/hash.h>
   #include <botan/tls_alert.h>
   #include <botan/tls_callbacks.h>
   #include <botan/tls_client.h>
   #include <botan/tls_policy.h>
   #include <botan/tls_messages.h>
   #include <botan/internal/tls_reader.h>
   #include <botan/tls_server.h>
   #include <botan/tls_server_info.h>
   #include <botan/tls_session.h>
   #include <botan/tls_session_manager.h>
   #include <botan/tls_version.h>

   #include <botan/assert.h>
   #include <botan/internal/stl_util.h>

   #include <botan/internal/loadstor.h>

   #include <botan/pk_algs.h>
   #include <botan/pkcs8.h>
   #include <botan/data_src.h>
#endif

namespace Botan_Tests {

#if defined(BOTAN_CAN_RUN_TEST_TLS_RFC8448)

namespace {

void add_entropy(Botan_Tests::Fixed_Output_RNG& rng, const std::vector<uint8_t>& bin)
   {
   rng.add_entropy(bin.data(), bin.size());
   }

// TODO: use this once the server side is being implemented
// std::unique_ptr<Botan::Private_Key> server_private_key()
//    {
//    Botan::DataSource_Memory in(Test::read_data_file("tls_13_rfc8448/server_key.pem"));
//    return Botan::PKCS8::load_key(in);
//    }

Botan::X509_Certificate server_certificate()
   {
   // self-signed certificate with an RSA1024 public key valid until:
   //   Jul 30 01:23:59 2026 GMT
   Botan::DataSource_Memory in(Test::read_data_file("tls_13_rfc8448/server_certificate.pem"));
   return Botan::X509_Certificate(in);
   }

std::unique_ptr<Botan::Private_Key> client_private_key()
   {
   // RFC 8448 does not actually provide that key. Hence we generate one on the
   // fly as a stand-in. Instead of actually using it, the signatures generated
   // by this private key must be hard-coded in `Callbacks::sign_message()`; see
   // `MockSignature_Fn` for more details.
   return create_private_key("RSA", Test::rng(), "1024");
   }

Botan::X509_Certificate client_certificate()
   {
   // self-signed certificate with an RSA1024 public key valid until:
   //   Jul 30 01:23:59 2026 GMT
   Botan::DataSource_Memory in(Test::read_data_file("tls_13_rfc8448/client_certificate.pem"));
   return Botan::X509_Certificate(in);
   }

/**
* Simple version of the Padding extension (RFC 7685) to reproduce the
* 2nd Client_Hello in RFC8448 Section 5 (HelloRetryRequest)
*/
class Padding final : public Botan::TLS::Extension
   {
   public:
      static Botan::TLS::Handshake_Extension_Type static_type()
         { return Botan::TLS::Handshake_Extension_Type(21); }

      Botan::TLS::Handshake_Extension_Type type() const override { return static_type(); }

      explicit Padding(const size_t padding_bytes) :
         m_padding_bytes(padding_bytes) {}

      std::vector<uint8_t> serialize(Botan::TLS::Connection_Side) const override
         {
         return std::vector<uint8_t>(m_padding_bytes, 0x00);
         }

      bool empty() const override { return m_padding_bytes == 0; }
   private:
      size_t m_padding_bytes;
   };

using namespace Botan;
using namespace Botan::TLS;

std::chrono::system_clock::time_point from_milliseconds_since_epoch(uint64_t msecs)
   {
   const int64_t  secs_since_epoch  = msecs / 1000;
   const uint32_t additional_millis = msecs % 1000;

   BOTAN_ASSERT_NOMSG(secs_since_epoch <= std::numeric_limits<time_t>::max());
   return std::chrono::system_clock::from_time_t(static_cast<time_t>(secs_since_epoch)) +
          std::chrono::milliseconds(additional_millis);
   }

using Modify_Exts_Fn = std::function<void(Botan::TLS::Extensions&, Botan::TLS::Connection_Side)>;
using MockSignature_Fn = std::function<std::vector<uint8_t>(const std::vector<uint8_t>&,const std::string&,Signature_Format)>;

/**
 * Subclass of the Botan::TLS::Callbacks instrumenting all available callbacks.
 * The invocation counts can be checked in the integration tests to make sure
 * all expected callbacks are hit. Furthermore collects the received application
 * data and sent record bytes for further inspection by the test cases.
 */
class Test_TLS_13_Callbacks : public Botan::TLS::Callbacks
   {
   public:
      Test_TLS_13_Callbacks(
         Modify_Exts_Fn modify_exts_cb,
         MockSignature_Fn mock_signature_fn,
         uint64_t timestamp) :
         session_activated_called(false),
         m_modify_exts(std::move(modify_exts_cb)),
         m_mock_signature(std::move(mock_signature_fn)),
         m_timestamp(from_milliseconds_since_epoch(timestamp))
         {}

      void tls_emit_data(const uint8_t data[], size_t size) override
         {
         count_callback_invocation("tls_emit_data");
         send_buffer.insert(send_buffer.end(), data, data + size);
         }

      void tls_record_received(uint64_t seq_no, const uint8_t data[], size_t size) override
         {
         count_callback_invocation("tls_record_received");
         received_seq_no = seq_no;
         receive_buffer.insert(receive_buffer.end(), data, data + size);
         }

      void tls_alert(Botan::TLS::Alert alert) override
         {
         count_callback_invocation("tls_alert");
         BOTAN_UNUSED(alert);
         // handle a tls alert received from the tls server
         }

      bool tls_session_established(const Botan::TLS::Session& session) override
         {
         count_callback_invocation("tls_session_established");
         BOTAN_UNUSED(session);
         // the session with the tls client was established
         // return false to prevent the session from being cached, true to
         // cache the session in the configured session manager
         return false;
         }

      void tls_session_activated() override
         {
         count_callback_invocation("tls_session_activated");
         session_activated_called = true;
         }

      bool tls_session_ticket_received(const Session&) override
         {
         count_callback_invocation("tls_session_ticket_received");
         return true; // should always store the session
         }

      void tls_verify_cert_chain(
         const std::vector<Botan::X509_Certificate>& cert_chain,
         const std::vector<std::optional<Botan::OCSP::Response>>&,
         const std::vector<Botan::Certificate_Store*>&,
         Botan::Usage_Type,
         const std::string&,
         const Botan::TLS::Policy&) override
         {
         count_callback_invocation("tls_verify_cert_chain");
         certificate_chain = cert_chain;
         }

      std::chrono::milliseconds tls_verify_cert_chain_ocsp_timeout() const override
         {
         count_callback_invocation("tls_verify_cert_chain");
         return std::chrono::milliseconds(0);
         }

      std::vector<uint8_t> tls_provide_cert_status(const std::vector<X509_Certificate>& chain,
            const Certificate_Status_Request& csr) override
         {
         count_callback_invocation("tls_provide_cert_status");
         return Callbacks::tls_provide_cert_status(chain, csr);
         }

      std::vector<uint8_t> tls_sign_message(
         const Private_Key& key,
         RandomNumberGenerator& rng,
         const std::string& emsa,
         Signature_Format format,
         const std::vector<uint8_t>& msg) override
         {
         count_callback_invocation("tls_sign_message");

         auto mock_signature = m_mock_signature(msg, emsa, format);
         return (mock_signature.empty())
            ? Callbacks::tls_sign_message(key, rng, emsa, format, msg)
            : mock_signature;
         }

      bool tls_verify_message(
         const Public_Key& key,
         const std::string& emsa,
         Signature_Format format,
         const std::vector<uint8_t>& msg,
         const std::vector<uint8_t>& sig) override
         {
         count_callback_invocation("tls_verify_message");
         return Callbacks::tls_verify_message(key, emsa, format, msg, sig);
         }

      std::pair<secure_vector<uint8_t>, std::vector<uint8_t>> tls_dh_agree(
               const std::vector<uint8_t>& modulus,
               const std::vector<uint8_t>& generator,
               const std::vector<uint8_t>& peer_public_value,
               const Policy& policy,
               RandomNumberGenerator& rng) override
         {
         count_callback_invocation("tls_dh_agree");
         return Callbacks::tls_dh_agree(modulus, generator, peer_public_value, policy, rng);
         }

      std::pair<secure_vector<uint8_t>, std::vector<uint8_t>> tls_ecdh_agree(
               const std::string& curve_name,
               const std::vector<uint8_t>& peer_public_value,
               const Policy& policy,
               RandomNumberGenerator& rng,
               bool compressed) override
         {
         count_callback_invocation("tls_ecdh_agree");
         return Callbacks::tls_ecdh_agree(curve_name, peer_public_value, policy, rng, compressed);
         }

      void tls_inspect_handshake_msg(const Handshake_Message& message) override
         {
         count_callback_invocation("tls_inspect_handshake_msg_" + message.type_string());
         return Callbacks::tls_inspect_handshake_msg(message);
         }

      std::string tls_server_choose_app_protocol(const std::vector<std::string>& client_protos) override
         {
         count_callback_invocation("tls_server_choose_app_protocol");
         return Callbacks::tls_server_choose_app_protocol(client_protos);
         }

      void tls_modify_extensions(Botan::TLS::Extensions& exts, Botan::TLS::Connection_Side side) override
         {
         count_callback_invocation("tls_modify_extensions");
         m_modify_exts(exts, side);
         }

      void tls_examine_extensions(const Botan::TLS::Extensions& extn, Connection_Side which_side) override
         {
         count_callback_invocation("tls_examine_extensions");
         return Callbacks::tls_examine_extensions(extn, which_side);
         }

      std::string tls_decode_group_param(Group_Params group_param) override
         {
         count_callback_invocation("tls_decode_group_param");
         return Callbacks::tls_decode_group_param(group_param);
         }

      std::string tls_peer_network_identity() override
         {
         count_callback_invocation("tls_peer_network_identity");
         return Callbacks::tls_peer_network_identity();
         }

      std::chrono::system_clock::time_point tls_current_timestamp() override
         {
         count_callback_invocation("tls_current_timestamp");
         return m_timestamp;
         }

      std::vector<uint8_t> pull_send_buffer()
         {
         return std::exchange(send_buffer, std::vector<uint8_t>());
         }

      std::vector<uint8_t> pull_receive_buffer()
         {
         return std::exchange(receive_buffer, std::vector<uint8_t>());
         }

      uint64_t last_received_seq_no() const { return received_seq_no; }

      const std::map<std::string, unsigned int>& callback_invocations() const
         {
         return m_callback_invocations;
         }

      void reset_callback_invocation_counters()
         {
         m_callback_invocations.clear();
         }

   private:
      void count_callback_invocation(const std::string& callback_name) const
         {
         if(m_callback_invocations.count(callback_name) == 0)
            { m_callback_invocations[callback_name] = 0; }

         m_callback_invocations[callback_name]++;
         }

   public:
      bool session_activated_called;

      std::vector<Botan::X509_Certificate> certificate_chain;

   private:
      std::vector<uint8_t>                  send_buffer;
      std::vector<uint8_t>                  receive_buffer;
      uint64_t                              received_seq_no;
      Modify_Exts_Fn                        m_modify_exts;
      MockSignature_Fn     m_mock_signature;
      std::chrono::system_clock::time_point m_timestamp;

      mutable std::map<std::string, unsigned int> m_callback_invocations;
   };

class Test_Client_Credentials : public Botan::Credentials_Manager
   {
   public:
      Test_Client_Credentials() : m_bogus_key(client_private_key()) {}

      std::vector<Botan::X509_Certificate> cert_chain(
         const std::vector<std::string>& cert_key_types,
         const std::string& type,
         const std::string& context) override
         {
         BOTAN_UNUSED(cert_key_types, type, context);
         return { client_certificate() };
         }

      Botan::Private_Key* private_key_for(const Botan::X509_Certificate& cert,
                                          const std::string& type,
                                          const std::string& context) override
         {
         BOTAN_UNUSED(cert, type, context);
         // Note that this key is just a stand-in and not the actual private
         // key for the client certificate. RFC 8448 does not reveal this key.
         return m_bogus_key.get();
         }

   private:
      std::unique_ptr<Botan::Private_Key> m_bogus_key;
   };

class RFC8448_Text_Policy : public Botan::TLS::Text_Policy
   {
   public:
      RFC8448_Text_Policy(const Botan::TLS::Text_Policy& other)
         : Text_Policy(other) {}

      std::vector<Botan::TLS::Signature_Scheme> allowed_signature_schemes() const override
         {
         // We extend the allowed signature schemes with algorithms that we don't
         // actually support. The nature of the RFC 8448 test forces us to generate
         // bit-compatible TLS messages. Unfortunately, the test data offers all
         // those algorithms in its Client Hellos.
         return
            {
            Botan::TLS::Signature_Scheme::ECDSA_SHA256,
            Botan::TLS::Signature_Scheme::ECDSA_SHA384,
            Botan::TLS::Signature_Scheme::ECDSA_SHA512,
            Botan::TLS::Signature_Scheme::ECDSA_SHA1,       // not actually supported
            Botan::TLS::Signature_Scheme::RSA_PSS_SHA256,
            Botan::TLS::Signature_Scheme::RSA_PSS_SHA384,
            Botan::TLS::Signature_Scheme::RSA_PSS_SHA512,
            Botan::TLS::Signature_Scheme::RSA_PKCS1_SHA256,
            Botan::TLS::Signature_Scheme::RSA_PKCS1_SHA384,
            Botan::TLS::Signature_Scheme::RSA_PKCS1_SHA512,
            Botan::TLS::Signature_Scheme::RSA_PKCS1_SHA1,   // not actually supported
            Botan::TLS::Signature_Scheme::DSA_SHA256,       // not actually supported
            Botan::TLS::Signature_Scheme::DSA_SHA384,       // not actually supported
            Botan::TLS::Signature_Scheme::DSA_SHA512,       // not actually supported
            Botan::TLS::Signature_Scheme::DSA_SHA1          // not actually supported
            };
         }
   };

/**
 * In-Memory Session Manager that stores sessions verbatim, without encryption.
 * Therefor it is not dependent on a random number generator and can easily be
 * instrumented for test inspection.
 */
class RFC8448_Session_Manager : public Botan::TLS::Session_Manager
   {
   private:
      template<typename K, typename M>
      bool load(const K& key, const M& map, Session& session)
         {
         const auto session_itr = map.find(key);
         if(session_itr == map.end())
            return false;

         const auto& der = session_itr->second;
         session = Session(der.data(), der.size());
         return true;
         }

   public:
      std::vector<std::vector<uint8_t>> all_sessions() const
         {
         std::vector<std::vector<uint8_t>> sessions;
         std::transform(m_sessions_by_si.cbegin(), m_sessions_by_si.cend(), std::back_inserter(sessions),
                        [](const auto& session) { return session.second; });
         return sessions;
         }

      bool load_from_session_id(const std::vector<uint8_t>& session_id,
                                Session& session) override
         {
         return load(id(session_id), m_sessions_by_sid, session);
         }

      bool load_from_server_info(const Server_Information& info,
                                 Session& session) override
         {
         return load(info, m_sessions_by_si, session);
         }

      void remove_entry(const std::vector<uint8_t>& session_id) override
         {
         Session s;
         const auto session_found = load_from_session_id(session_id, s);
         if(!session_found)
            return;

         const auto sid = id(session_id);
         m_sessions_by_sid.erase(sid);
         m_sessions_by_si.erase(s.server_info());
         }

      size_t remove_all() override
         {
         const auto sessions = m_sessions_by_sid.size();
         m_sessions_by_sid.clear();
         m_sessions_by_si.clear();
         return sessions;
         }

      void save(const Session& session) override
         {
         const auto sid = id(session.session_id());
         const auto der = unlock(session.DER_encode());
         m_sessions_by_sid[sid] = der;
         m_sessions_by_si[session.server_info()] = der;
         }

      std::chrono::seconds session_lifetime() const override
         {
         return std::chrono::seconds(42);
         }

   private:
      std::string id(const std::vector<uint8_t>& session_id) const
         {
         auto h = HashFunction::create_or_throw("SHA-256");
         return Botan::hex_encode(h->process(session_id));
         }

   private:
      std::map<std::string, std::vector<uint8_t>> m_sessions_by_sid;
      std::map<Server_Information, std::vector<uint8_t>> m_sessions_by_si;
   };

/**
 * This steers the TLS client handle and is the central entry point for the
 * test cases to interact with the TLS 1.3 implementation.
 *
 * Note: This class is abstract to be subclassed for both client and server tests.
 */
class TLS_Context
   {
   protected:
      TLS_Context(std::unique_ptr<Botan::RandomNumberGenerator> rng_in,
                  RFC8448_Text_Policy policy,
                  Modify_Exts_Fn modify_exts_cb,
<<<<<<< HEAD
                  MockSignature_Fn mock_signature_cb,
                  uint64_t timestamp)
         : m_callbacks(std::move(modify_exts_cb), std::move(mock_signature_cb), timestamp)
=======
                  uint64_t timestamp,
                  std::optional<std::vector<uint8_t>> session)
         : m_callbacks(std::move(modify_exts_cb), timestamp)
>>>>>>> 8226aed3
         , m_rng(std::move(rng_in))
         , m_policy(std::move(policy))
         {
         if(session.has_value())
            {
            m_session_mgr.save(Session(session->data(), session->size()));
            }
         }

   public:
      virtual ~TLS_Context() = default;

      TLS_Context(TLS_Context&) = delete;
      TLS_Context& operator=(const TLS_Context&) = delete;

      TLS_Context(TLS_Context&&) = delete;
      TLS_Context& operator=(TLS_Context&&) = delete;

      std::vector<uint8_t> pull_send_buffer()
         {
         return m_callbacks.pull_send_buffer();
         }

      std::vector<uint8_t> pull_receive_buffer()
         {
         return m_callbacks.pull_receive_buffer();
         }

      uint64_t last_received_seq_no() const { return m_callbacks.last_received_seq_no(); }

      /**
       * Checks that all of the listed callbacks were called at least once, no other
       * callbacks were called in addition to the expected ones. After the checks are
       * done, the callback invocation counters are reset.
       */
      void check_callback_invocations(Test::Result& result, const std::string& context,
                                      const std::vector<std::string>& callback_names)
         {
         const auto& invokes = m_callbacks.callback_invocations();
         for(const auto& cbn : callback_names)
            {
            result.confirm(cbn + " was invoked (Context: " + context + ")", invokes.count(cbn) > 0 && invokes.at(cbn) > 0);
            }

         for(const auto& invoke : invokes)
            {
            if(invoke.second == 0)
               { continue; }
            result.confirm(invoke.first + " was expected (Context: " + context + ")", std::find(callback_names.cbegin(),
                           callback_names.cend(), invoke.first) != callback_names.cend());
            }

         m_callbacks.reset_callback_invocation_counters();
         }

      std::vector<std::vector<uint8_t>> stored_sessions() const
         {
         return m_session_mgr.all_sessions();
         }

      const std::vector<Botan::X509_Certificate>& certs_verified() const
         {
         return m_callbacks.certificate_chain;
         }

      virtual void send(const std::vector<uint8_t>& data) = 0;

   protected:
      Test_TLS_13_Callbacks   m_callbacks;
      Test_Client_Credentials m_creds;

      std::unique_ptr<Botan::RandomNumberGenerator> m_rng;
      RFC8448_Session_Manager                       m_session_mgr;
      RFC8448_Text_Policy                           m_policy;
   };

class Client_Context : public TLS_Context
   {
   public:
      Client_Context(std::unique_ptr<Botan::RandomNumberGenerator> rng_in,
                     RFC8448_Text_Policy policy,
                     uint64_t timestamp,
                     Modify_Exts_Fn modify_exts_cb,
<<<<<<< HEAD
                     MockSignature_Fn mock_signature_cb = [](auto,auto,auto) { return std::vector<uint8_t>(); })
         : TLS_Context(std::move(rng_in), std::move(policy), std::move(modify_exts_cb), std::move(mock_signature_cb), timestamp)
=======
                     uint64_t timestamp,
                     std::optional<std::vector<uint8_t>> session = std::nullopt)
         : TLS_Context(std::move(rng_in), std::move(policy), std::move(modify_exts_cb), timestamp, std::move(session))
>>>>>>> 8226aed3
         , client(m_callbacks, m_session_mgr, m_creds, m_policy, *m_rng,
                  Botan::TLS::Server_Information("server"),
                  Botan::TLS::Protocol_Version::TLS_V13)
         {}

      void send(const std::vector<uint8_t>& data) override
         {
         client.send(data.data(), data.size());
         }

      Botan::TLS::Client client;
   };

/**
 * Because of the nature of the RFC 8448 test data we need to produce bit-compatible
 * TLS messages. Hence we sort the generated TLS extensions exactly as expected.
 */
void sort_extensions(Botan::TLS::Extensions& exts, Botan::TLS::Connection_Side side)
   {
   if(side == Botan::TLS::Connection_Side::CLIENT)
      {
      const std::vector<Botan::TLS::Handshake_Extension_Type> expected_order =
         {
         Botan::TLS::Handshake_Extension_Type::TLSEXT_SERVER_NAME_INDICATION,
         Botan::TLS::Handshake_Extension_Type::TLSEXT_SAFE_RENEGOTIATION,
         Botan::TLS::Handshake_Extension_Type::TLSEXT_SUPPORTED_GROUPS,
         Botan::TLS::Handshake_Extension_Type::TLSEXT_SESSION_TICKET,
         Botan::TLS::Handshake_Extension_Type::TLSEXT_KEY_SHARE,
         Botan::TLS::Handshake_Extension_Type::TLSEXT_EARLY_DATA,
         Botan::TLS::Handshake_Extension_Type::TLSEXT_SUPPORTED_VERSIONS,
         Botan::TLS::Handshake_Extension_Type::TLSEXT_SIGNATURE_ALGORITHMS,
         Botan::TLS::Handshake_Extension_Type::TLSEXT_COOKIE,
         Botan::TLS::Handshake_Extension_Type::TLSEXT_PSK_KEY_EXCHANGE_MODES,
         Botan::TLS::Handshake_Extension_Type::TLSEXT_RECORD_SIZE_LIMIT,
         Padding::static_type()
         };

      for(const auto ext_type : expected_order)
         {
         auto ext = exts.take(ext_type);
         if(ext != nullptr)
            {
            exts.add(std::move(ext));
            }
         }
      }
   }

void add_renegotiation_extension(Botan::TLS::Extensions& exts)
   {
   // Renegotiation is not possible in TLS 1.3. Nevertheless, RFC 8448 requires
   // to add this to the Client Hello for reasons.
   exts.add(new Renegotiation_Extension());
   }

void add_early_data_indication(Botan::TLS::Extensions& exts)
   {
   exts.add(new Botan::TLS::EarlyDataIndication());
   }

}  // namespace

/**
 * Traffic transcripts and supporting data for the TLS RFC 8448 and TLS policy
 * configuration is kept in data files (accessible via `Test:::data_file()`).
 *
 * tls_13_rfc8448/transcripts.vec
 *   The record transcripts and RNG outputs as defined/required in RFC 8448 in
 *   Botan's Text_Based_Test vector format. Data from each RFC 8448 section is
 *   placed in a sub-section of the *.vec file. Each of those sections needs a
 *   specific test case implementation that is dispatched in `run_one_test()`.
 *
 * tls_13_rfc8448/client_certificate.pem
 *   The client certificate provided in RFC 8448 used to perform client auth.
 *   Note that RFC 8448 _does not_ provide the associated private key but only
 *   the resulting signature in the client's CertificateVerify message.
 *
 * tls_13_rfc8448/server_certificate.pem
 * tls_13_rfc8448/server_key.pem
 *   The server certificate and its associated private key.
 *
 * tls-policy/rfc8448_*.txt
 *   Each RFC 8448 section test required a slightly adapted Botan TLS policy
 *   to enable/disable certain features under test.
 */
class Test_TLS_RFC8448 final : public Text_Based_Test
   {
   public:
      Test_TLS_RFC8448()
<<<<<<< HEAD
         : Text_Based_Test("tls_13_rfc8448/transcripts.vec", "RNG_Pool,CurrentTimestamp,ClientHello_1,ServerHello,ServerHandshakeMessages,ClientFinished,Client_CloseNotify,Server_CloseNotify", "HelloRetryRequest,ClientHello_2,NewSessionTicket,Client_AppData,Client_AppData_Record,Server_AppData,Server_AppData_Record,MessageToSign,MessageSignature") {}
=======
         : Text_Based_Test("tls_13_rfc8448/transcripts.vec", "RNG_Pool,CurrentTimestamp,ClientHello_1,ServerHello,ServerHandshakeMessages,ClientFinished,Client_CloseNotify,Server_CloseNotify", "HelloRetryRequest,ClientHello_2,NewSessionTicket,Client_AppData,Client_AppData_Record,Server_AppData,Server_AppData_Record,Client_EarlyAppData,Client_EarlyAppData_Record,SessionTicket") {}
>>>>>>> 8226aed3

   Test::Result run_one_test(const std::string& header,
                             const VarMap& vars) override
      {
      if(header == "Simple_1RTT_Handshake")
         return Test::Result("Simple 1-RTT (Client side)", simple_1_rtt_client_hello(vars));
      else if(header == "Resumed_0RTT_Handshake")
         return Test::Result("Resumption with 0-RTT data", resumed_handshake_with_0_rtt(vars));
      else if(header == "HelloRetryRequest_Handshake")
         return Test::Result("Handshake involving Hello Retry Request (Client side)", hello_retry_request(vars));
      else if(header == "Client_Authentication_Handshake")
         return Test::Result("Client Authentication (Client side)", client_authentication(vars));
      else if(header == "Middlebox_Compatibility_Mode")
         return Test::Result("Middlebox Compatibility Mode (Client side)", middlebox_compatibility(vars));
      else
         return Test::Result::Failure("test dispatcher", "unknown sub-test: " + header);
      }

   private:
      static std::vector<Test::Result> simple_1_rtt_client_hello(const VarMap& vars)
         {
         auto rng = std::make_unique<Botan_Tests::Fixed_Output_RNG>("");

         // 32 - for client hello random
         // 32 - for KeyShare (eph. x25519 key pair)
         add_entropy(*rng, vars.get_req_bin("RNG_Pool"));

         auto add_extensions_and_sort = [](Botan::TLS::Extensions& exts, Botan::TLS::Connection_Side side)
            {
            // For some reason, presumably checking compatibility, the RFC 8448 Client
            // Hello includes a (TLS 1.2) Session_Ticket extension. We don't normally add
            // this obsoleted extension in a TLS 1.3 client.
            exts.add(new Botan::TLS::Session_Ticket());

            add_renegotiation_extension(exts);
            sort_extensions(exts, side);
            };

         std::unique_ptr<Client_Context> ctx;

         return {
            Botan_Tests::CHECK("Client Hello", [&](Test::Result& result)
               {
               ctx = std::make_unique<Client_Context>(std::move(rng), read_tls_policy("rfc8448_1rtt"), vars.get_req_u64("CurrentTimestamp"), add_extensions_and_sort);

               result.confirm("client not closed", !ctx->client.is_closed());
               ctx->check_callback_invocations(result, "client hello prepared", { "tls_emit_data", "tls_inspect_handshake_msg_client_hello", "tls_modify_extensions" });

               result.test_eq("TLS client hello", ctx->pull_send_buffer(), vars.get_req_bin("ClientHello_1"));
               }),

            Botan_Tests::CHECK("Server Hello", [&](Test::Result& result)
               {
               result.require("ctx is available", ctx != nullptr);
               const auto server_hello = vars.get_req_bin("ServerHello");
               // splitting the input data to test partial reads
               const std::vector<uint8_t> server_hello_a(server_hello.begin(), server_hello.begin() + 20);
               const std::vector<uint8_t> server_hello_b(server_hello.begin() + 20, server_hello.end());

               ctx->client.received_data(server_hello_a);
               ctx->check_callback_invocations(result, "server hello partially received", { });

               ctx->client.received_data(server_hello_b);
               ctx->check_callback_invocations(result, "server hello received", { "tls_inspect_handshake_msg_server_hello", "tls_examine_extensions" });

               result.confirm("client is not yet active", !ctx->client.is_active());
               }),

            Botan_Tests::CHECK("Server HS messages .. Client Finished", [&](Test::Result& result)
               {
               result.require("ctx is available", ctx != nullptr);
               ctx->client.received_data(vars.get_req_bin("ServerHandshakeMessages"));

               ctx->check_callback_invocations(result, "encrypted handshake messages received",
                  {
                  "tls_inspect_handshake_msg_encrypted_extensions",
                  "tls_inspect_handshake_msg_certificate",
                  "tls_inspect_handshake_msg_certificate_verify",
                  "tls_inspect_handshake_msg_finished",
                  "tls_examine_extensions",
                  "tls_emit_data",
                  "tls_session_activated",
                  "tls_verify_cert_chain",
                  "tls_verify_message"
                  });
               result.require("correct certificate", ctx->certs_verified().front() == server_certificate());
               result.require("client is active", ctx->client.is_active());

               result.test_eq("correct handshake finished", ctx->pull_send_buffer(),
                              vars.get_req_bin("ClientFinished"));
               }),

            Botan_Tests::CHECK("Post-Handshake: NewSessionTicket", [&](Test::Result& result)
               {
               result.require("ctx is available", ctx != nullptr);
               result.require("no sessions so far", ctx->stored_sessions().empty());
               ctx->client.received_data(vars.get_req_bin("NewSessionTicket"));

               ctx->check_callback_invocations(result, "new session ticket received",
                  {
                  "tls_session_ticket_received",
                  "tls_current_timestamp"
                  });
               if(result.test_eq("session was stored", ctx->stored_sessions().size(), 1))
                  {
                  result.test_eq("session was serialized as expected", ctx->stored_sessions().front(), vars.get_req_bin("SessionTicket"));
                  }
               }),

            Botan_Tests::CHECK("Send Application Data", [&](Test::Result& result)
               {
               result.require("ctx is available", ctx != nullptr);
               ctx->send(vars.get_req_bin("Client_AppData"));

               ctx->check_callback_invocations(result, "application data sent", { "tls_emit_data" });

               result.test_eq("correct client application data", ctx->pull_send_buffer(),
                              vars.get_req_bin("Client_AppData_Record"));
               }),

            Botan_Tests::CHECK("Receive Application Data", [&](Test::Result& result)
               {
               result.require("ctx is available", ctx != nullptr);
               ctx->client.received_data(vars.get_req_bin("Server_AppData_Record"));

               ctx->check_callback_invocations(result, "application data sent", { "tls_record_received" });

               const auto rcvd = ctx->pull_receive_buffer();
               result.test_eq("decrypted application traffic", rcvd, vars.get_req_bin("Server_AppData"));
               result.test_is_eq("sequence number", ctx->last_received_seq_no(), uint64_t(1));
               }),

            Botan_Tests::CHECK("Close Connection", [&](Test::Result& result)
               {
               result.require("ctx is available", ctx != nullptr);
               ctx->client.close();

               result.test_eq("close payload", ctx->pull_send_buffer(), vars.get_req_bin("Client_CloseNotify"));
               ctx->check_callback_invocations(result, "CLOSE_NOTIFY sent", { "tls_emit_data" });

               ctx->client.received_data(vars.get_req_bin("Server_CloseNotify"));
               ctx->check_callback_invocations(result, "CLOSE_NOTIFY received", { "tls_alert" });

               result.confirm("connection is closed", ctx->client.is_closed());
               }),
            };
         }

      static std::vector<Test::Result> resumed_handshake_with_0_rtt(const VarMap& vars)
         {
         auto rng = std::make_unique<Botan_Tests::Fixed_Output_RNG>("");

         // 32 - for client hello random
         // 32 - for KeyShare (eph. x25519 key pair)
         add_entropy(*rng, vars.get_req_bin("RNG_Pool"));

         auto add_extensions_and_sort = [](Botan::TLS::Extensions& exts, Botan::TLS::Connection_Side side)
            {
            exts.add(new Padding(87));

            add_renegotiation_extension(exts);

            // TODO: Implement early data support and remove this 'hack'.
            //
            // Currently, the production implementation will never add this
            // extension even if the resumed session would allow early data.
            add_early_data_indication(exts);
            sort_extensions(exts, side);
            };

         std::unique_ptr<Client_Context> ctx;

         return {
            Botan_Tests::CHECK("Client Hello", [&](Test::Result& result)
               {
               ctx = std::make_unique<Client_Context>(std::move(rng),
                                                      read_tls_policy("rfc8448_1rtt"),
                                                      add_extensions_and_sort,
                                                      vars.get_req_u64("CurrentTimestamp"),
                                                      vars.get_req_bin("SessionTicket"));

               result.confirm("client not closed", !ctx->client.is_closed());
               ctx->check_callback_invocations(result, "client hello prepared", { "tls_emit_data", "tls_inspect_handshake_msg_client_hello", "tls_modify_extensions", "tls_current_timestamp" });

               result.test_eq("TLS client hello", ctx->pull_send_buffer(), vars.get_req_bin("ClientHello_1"));
               })

            // TODO: The rest of this test vector requires 0-RTT which is not
            //       yet implemented. For now we can only test the client's
            //       ability to offer a session resumption via PSK.
            };
         }

      static std::vector<Test::Result> hello_retry_request(const VarMap& vars)
         {
         auto add_extensions_and_sort = [flights = 0](Botan::TLS::Extensions& exts, Botan::TLS::Connection_Side side) mutable
            {
            ++flights;

            if(flights == 1)
               {
               add_renegotiation_extension(exts);
               }

            // For some reason RFC8448 decided to require this (fairly obscure) extension
            // in the second flight of the Client_Hello.
            if(flights == 2)
               {
               exts.add(new Padding(175));
               }

            sort_extensions(exts, side);
            };

         // Fallback RNG is required to for blinding in ECDH with P-256
         auto& fallback_rng = Test::rng();
         auto rng = std::make_unique<Botan_Tests::Fixed_Output_RNG>(fallback_rng);

         // 32 - client hello random
         // 32 - eph. x25519 key pair
         // 32 - eph. P-256 key pair
         add_entropy(*rng, vars.get_req_bin("RNG_Pool"));

         std::unique_ptr<Client_Context> ctx;

         return {
            Botan_Tests::CHECK("Client Hello", [&](Test::Result& result)
               {
               ctx = std::make_unique<Client_Context>(std::move(rng), read_tls_policy("rfc8448_hrr"), vars.get_req_u64("CurrentTimestamp"), add_extensions_and_sort);
               result.confirm("client not closed", !ctx->client.is_closed());

               ctx->check_callback_invocations(result, "client hello prepared", { "tls_emit_data", "tls_inspect_handshake_msg_client_hello", "tls_modify_extensions" });

               result.test_eq("TLS client hello (1)", ctx->pull_send_buffer(), vars.get_req_bin("ClientHello_1"));
               }),

            Botan_Tests::CHECK("Hello Retry Request .. second Client Hello", [&](Test::Result& result)
               {
               result.require("ctx is available", ctx != nullptr);
               ctx->client.received_data(vars.get_req_bin("HelloRetryRequest"));

               ctx->check_callback_invocations(result, "hello retry request received",
                  {
                  "tls_emit_data",
                  "tls_inspect_handshake_msg_hello_retry_request",
                  "tls_examine_extensions",
                  "tls_inspect_handshake_msg_client_hello",
                  "tls_modify_extensions",
                  "tls_decode_group_param"
                  });

               result.test_eq("TLS client hello (2)", ctx->pull_send_buffer(), vars.get_req_bin("ClientHello_2"));
               }),

            Botan_Tests::CHECK("Server Hello", [&](Test::Result& result)
               {
               result.require("ctx is available", ctx != nullptr);
               ctx->client.received_data(vars.get_req_bin("ServerHello"));

               ctx->check_callback_invocations(result, "server hello received", { "tls_inspect_handshake_msg_server_hello", "tls_examine_extensions", "tls_decode_group_param" });
               }),

            Botan_Tests::CHECK("Server HS Messages .. Client Finished", [&](Test::Result& result)
               {
               result.require("ctx is available", ctx != nullptr);
               ctx->client.received_data(vars.get_req_bin("ServerHandshakeMessages"));

               ctx->check_callback_invocations(result, "encrypted handshake messages received",
                  {
                  "tls_inspect_handshake_msg_encrypted_extensions",
                  "tls_inspect_handshake_msg_certificate",
                  "tls_inspect_handshake_msg_certificate_verify",
                  "tls_inspect_handshake_msg_finished",
                  "tls_examine_extensions",
                  "tls_emit_data",
                  "tls_session_activated",
                  "tls_verify_cert_chain",
                  "tls_verify_message"
                  });

               result.test_eq("client finished", ctx->pull_send_buffer(), vars.get_req_bin("ClientFinished"));
               }),

            Botan_Tests::CHECK("Close Connection", [&](Test::Result& result)
               {
               result.require("ctx is available", ctx != nullptr);
               ctx->client.close();
               ctx->check_callback_invocations(result, "encrypted handshake messages received", { "tls_emit_data" });
               result.test_eq("client close notify", ctx->pull_send_buffer(), vars.get_req_bin("Client_CloseNotify"));

               ctx->client.received_data(vars.get_req_bin("Server_CloseNotify"));
               ctx->check_callback_invocations(result, "encrypted handshake messages received", { "tls_alert" });

               result.confirm("connection is closed", ctx->client.is_closed());
               }),
            };
         }

      static std::vector<Test::Result> client_authentication(const VarMap& vars)
         {
         auto rng = std::make_unique<Botan_Tests::Fixed_Output_RNG>("");
         rng->add_entropy(std::vector<uint8_t>(32).data(), 32);  // used by session mgr for session key

         // 32 - for client hello random
         // 32 - for eph. x25519 key pair
         add_entropy(*rng, vars.get_req_bin("RNG_Pool"));

         auto add_extensions_and_sort = [&](Botan::TLS::Extensions& exts, Botan::TLS::Connection_Side side)
            {
            add_psk_exchange_modes(exts);
            add_renegotiation_extension(exts);
            sort_extensions(exts, side);
            };

         auto sign_certificate_verify = [&](const std::vector<uint8_t>& msg,
                                            const std::string& emsa,
                                            Signature_Format format)
            {
            BOTAN_UNUSED(emsa, format);

            if(msg != vars.get_req_bin("MessageToSign"))
               {
               throw Test_Error("Unexpected message to be signed: " + Botan::hex_encode(msg));
               }

            if(emsa != "PSSR(SHA-256,MGF1,32)" || format != Signature_Format::IEEE_1363)
               {
               throw Test_Error("TLS implementation selected unexpected signature format ("
                                + std::to_string(format)
                                + ") or EMSA: "
                                + emsa);
               }

            return vars.get_req_bin("MessageSignature");
            };

         std::unique_ptr<Client_Context> ctx;

         return {
            Botan_Tests::CHECK("Client Hello", [&](Test::Result& result)
               {
               ctx = std::make_unique<Client_Context>(std::move(rng), read_tls_policy("rfc8448_1rtt"), vars.get_req_u64("CurrentTimestamp"), add_extensions_and_sort, sign_certificate_verify);

               ctx->check_callback_invocations(result, "initial callbacks", {
                  "tls_emit_data",
                  "tls_inspect_handshake_msg_client_hello",
                  "tls_modify_extensions",
                  });

               result.test_eq("Client Hello", ctx->pull_send_buffer(), vars.get_req_bin("ClientHello_1"));
               }),

            Botan_Tests::CHECK("Server Hello", [&](auto& result)
               {
               ctx->client.received_data(vars.get_req_bin("ServerHello"));

               ctx->check_callback_invocations(result, "callbacks after server hello", {
                  "tls_examine_extensions",
                  "tls_inspect_handshake_msg_server_hello",
                  });
               }),

            Botan_Tests::CHECK("other handshake messages and client auth", [&](Test::Result& result)
               {
               ctx->client.received_data(vars.get_req_bin("ServerHandshakeMessages"));

               ctx->check_callback_invocations(result, "signing callbacks invoked", {
                  "tls_sign_message",
                  "tls_emit_data",
                  "tls_examine_extensions",
                  "tls_inspect_handshake_msg_certificate",
                  "tls_inspect_handshake_msg_certificate_request",
                  "tls_inspect_handshake_msg_certificate_verify",
                  "tls_inspect_handshake_msg_encrypted_extensions",
                  "tls_inspect_handshake_msg_finished",
                  "tls_session_activated",
                  "tls_verify_cert_chain",
                  "tls_verify_message",
                  });

               // ClientFinished contains the entire coalesced client authentication flight
               // Messages: Certificate, CertificateVerify, Finished
               result.test_eq("Client Auth and Finished", ctx->pull_send_buffer(), vars.get_req_bin("ClientFinished"));
               }),

            Botan_Tests::CHECK("Close Connection", [&](Test::Result& result)
               {
               ctx->client.close();
               result.test_eq("Client close_notify", ctx->pull_send_buffer(), vars.get_req_bin("Client_CloseNotify"));

               ctx->check_callback_invocations(result, "after sending close notify", {
                  "tls_emit_data",
                  });

               ctx->client.received_data(vars.get_req_bin("Server_CloseNotify"));
               result.confirm("connection closed", ctx->client.is_closed());

               ctx->check_callback_invocations(result, "after receiving close notify", {
                  "tls_alert",
                  });
               }),
         };
      }

      static std::vector<Test::Result> middlebox_compatibility(const VarMap& vars)
         {
         auto rng = std::make_unique<Botan_Tests::Fixed_Output_RNG>("");

         // 32 - client hello random
         // 32 - legacy session ID
         // 32 - eph. x25519 key pair
         add_entropy(*rng, vars.get_req_bin("RNG_Pool"));

         auto add_extensions_and_sort = [&](Botan::TLS::Extensions& exts, Botan::TLS::Connection_Side side)
            {
            add_renegotiation_extension(exts);
            sort_extensions(exts, side);
            };

         std::unique_ptr<Client_Context> ctx;

         return {
            Botan_Tests::CHECK("Client Hello", [&](Test::Result& result)
               {
               ctx = std::make_unique<Client_Context>(std::move(rng), read_tls_policy("rfc8448_compat"), vars.get_req_u64("CurrentTimestamp"), add_extensions_and_sort);

               result.test_eq("Client Hello", ctx->pull_send_buffer(), vars.get_req_bin("ClientHello_1"));
               }),

            Botan_Tests::CHECK("Server Hello + other handshake messages", [&](Test::Result& result)
               {
               result.require("ctx is available", ctx != nullptr);
               ctx->client.received_data(Botan::concat(vars.get_req_bin("ServerHello"),
                                                      // ServerHandshakeMessages contains the expected ChangeCipherSpec record
                                                      vars.get_req_bin("ServerHandshakeMessages")));

               result.test_eq("CCS + Client Finished", ctx->pull_send_buffer(),
                              // ClientFinished contains the expected ChangeCipherSpec record
                              vars.get_req_bin("ClientFinished"));

               result.confirm("client is ready to send application traffic", ctx->client.is_active());
               }),

            Botan_Tests::CHECK("Close connection", [&](Test::Result& result)
               {
               result.require("ctx is available", ctx != nullptr);
               ctx->client.close();

               result.test_eq("Client close_notify", ctx->pull_send_buffer(), vars.get_req_bin("Client_CloseNotify"));

               result.require("client cannot send application traffic anymore", !ctx->client.is_active());
               result.require("client is not fully closed yet", !ctx->client.is_closed());

               ctx->client.received_data(vars.get_req_bin("Server_CloseNotify"));

               result.confirm("client connection was terminated", ctx->client.is_closed());
               }),
            };
         }
   };

BOTAN_REGISTER_TEST("tls", "tls_rfc8448", Test_TLS_RFC8448);

#endif

}<|MERGE_RESOLUTION|>--- conflicted
+++ resolved
@@ -516,15 +516,10 @@
       TLS_Context(std::unique_ptr<Botan::RandomNumberGenerator> rng_in,
                   RFC8448_Text_Policy policy,
                   Modify_Exts_Fn modify_exts_cb,
-<<<<<<< HEAD
                   MockSignature_Fn mock_signature_cb,
-                  uint64_t timestamp)
-         : m_callbacks(std::move(modify_exts_cb), std::move(mock_signature_cb), timestamp)
-=======
                   uint64_t timestamp,
                   std::optional<std::vector<uint8_t>> session)
-         : m_callbacks(std::move(modify_exts_cb), timestamp)
->>>>>>> 8226aed3
+         : m_callbacks(std::move(modify_exts_cb), std::move(mock_signature_cb), timestamp)
          , m_rng(std::move(rng_in))
          , m_policy(std::move(policy))
          {
@@ -608,14 +603,9 @@
                      RFC8448_Text_Policy policy,
                      uint64_t timestamp,
                      Modify_Exts_Fn modify_exts_cb,
-<<<<<<< HEAD
+                     std::optional<std::vector<uint8_t>> session = std::nullopt,
                      MockSignature_Fn mock_signature_cb = [](auto,auto,auto) { return std::vector<uint8_t>(); })
-         : TLS_Context(std::move(rng_in), std::move(policy), std::move(modify_exts_cb), std::move(mock_signature_cb), timestamp)
-=======
-                     uint64_t timestamp,
-                     std::optional<std::vector<uint8_t>> session = std::nullopt)
-         : TLS_Context(std::move(rng_in), std::move(policy), std::move(modify_exts_cb), timestamp, std::move(session))
->>>>>>> 8226aed3
+         : TLS_Context(std::move(rng_in), std::move(policy), std::move(modify_exts_cb), std::move(mock_signature_cb), timestamp, std::move(session))
          , client(m_callbacks, m_session_mgr, m_creds, m_policy, *m_rng,
                   Botan::TLS::Server_Information("server"),
                   Botan::TLS::Protocol_Version::TLS_V13)
@@ -705,11 +695,7 @@
    {
    public:
       Test_TLS_RFC8448()
-<<<<<<< HEAD
-         : Text_Based_Test("tls_13_rfc8448/transcripts.vec", "RNG_Pool,CurrentTimestamp,ClientHello_1,ServerHello,ServerHandshakeMessages,ClientFinished,Client_CloseNotify,Server_CloseNotify", "HelloRetryRequest,ClientHello_2,NewSessionTicket,Client_AppData,Client_AppData_Record,Server_AppData,Server_AppData_Record,MessageToSign,MessageSignature") {}
-=======
-         : Text_Based_Test("tls_13_rfc8448/transcripts.vec", "RNG_Pool,CurrentTimestamp,ClientHello_1,ServerHello,ServerHandshakeMessages,ClientFinished,Client_CloseNotify,Server_CloseNotify", "HelloRetryRequest,ClientHello_2,NewSessionTicket,Client_AppData,Client_AppData_Record,Server_AppData,Server_AppData_Record,Client_EarlyAppData,Client_EarlyAppData_Record,SessionTicket") {}
->>>>>>> 8226aed3
+         : Text_Based_Test("tls_13_rfc8448/transcripts.vec", "RNG_Pool,CurrentTimestamp,ClientHello_1,ServerHello,ServerHandshakeMessages,ClientFinished,Client_CloseNotify,Server_CloseNotify", "HelloRetryRequest,ClientHello_2,NewSessionTicket,Client_AppData,Client_AppData_Record,Server_AppData,Server_AppData_Record,MessageToSign,MessageSignature,Client_EarlyAppData,Client_EarlyAppData_Record,SessionTicket") {}
 
    Test::Result run_one_test(const std::string& header,
                              const VarMap& vars) override
@@ -887,8 +873,8 @@
                {
                ctx = std::make_unique<Client_Context>(std::move(rng),
                                                       read_tls_policy("rfc8448_1rtt"),
+                                                      vars.get_req_u64("CurrentTimestamp"),
                                                       add_extensions_and_sort,
-                                                      vars.get_req_u64("CurrentTimestamp"),
                                                       vars.get_req_bin("SessionTicket"));
 
                result.confirm("client not closed", !ctx->client.is_closed());
@@ -1011,7 +997,6 @@
       static std::vector<Test::Result> client_authentication(const VarMap& vars)
          {
          auto rng = std::make_unique<Botan_Tests::Fixed_Output_RNG>("");
-         rng->add_entropy(std::vector<uint8_t>(32).data(), 32);  // used by session mgr for session key
 
          // 32 - for client hello random
          // 32 - for eph. x25519 key pair
@@ -1019,7 +1004,6 @@
 
          auto add_extensions_and_sort = [&](Botan::TLS::Extensions& exts, Botan::TLS::Connection_Side side)
             {
-            add_psk_exchange_modes(exts);
             add_renegotiation_extension(exts);
             sort_extensions(exts, side);
             };
@@ -1051,7 +1035,7 @@
          return {
             Botan_Tests::CHECK("Client Hello", [&](Test::Result& result)
                {
-               ctx = std::make_unique<Client_Context>(std::move(rng), read_tls_policy("rfc8448_1rtt"), vars.get_req_u64("CurrentTimestamp"), add_extensions_and_sort, sign_certificate_verify);
+               ctx = std::make_unique<Client_Context>(std::move(rng), read_tls_policy("rfc8448_1rtt"), vars.get_req_u64("CurrentTimestamp"), add_extensions_and_sort, std::nullopt, sign_certificate_verify);
 
                ctx->check_callback_invocations(result, "initial callbacks", {
                   "tls_emit_data",
@@ -1064,6 +1048,7 @@
 
             Botan_Tests::CHECK("Server Hello", [&](auto& result)
                {
+               result.require("ctx is available", ctx != nullptr);
                ctx->client.received_data(vars.get_req_bin("ServerHello"));
 
                ctx->check_callback_invocations(result, "callbacks after server hello", {
@@ -1074,6 +1059,7 @@
 
             Botan_Tests::CHECK("other handshake messages and client auth", [&](Test::Result& result)
                {
+               result.require("ctx is available", ctx != nullptr);
                ctx->client.received_data(vars.get_req_bin("ServerHandshakeMessages"));
 
                ctx->check_callback_invocations(result, "signing callbacks invoked", {
@@ -1097,6 +1083,7 @@
 
             Botan_Tests::CHECK("Close Connection", [&](Test::Result& result)
                {
+               result.require("ctx is available", ctx != nullptr);
                ctx->client.close();
                result.test_eq("Client close_notify", ctx->pull_send_buffer(), vars.get_req_bin("Client_CloseNotify"));
 
