--- conflicted
+++ resolved
@@ -471,155 +471,6 @@
    return pass;
    }
 
-<<<<<<< HEAD
-/**
-* This tests verifies the functionality of sharing pointers for modulus dependent values
-*/
-bool test_gfp_shared_vals()
-   {
-   std::cout << '.' << std::flush;
-
-   bool pass = true;
-
-   BigInt p("5334243285367");
-   GFpElement a(p, BigInt("234090"));
-   GFpElement shcpy_a(1,0);
-   shcpy_a.share_assign(a);
-   std::shared_ptr<GFpModulus> ptr1 = a.get_ptr_mod();
-   std::shared_ptr<GFpModulus> ptr2 = shcpy_a.get_ptr_mod();
-   CHECK_MESSAGE(ptr1.get() == ptr2.get(), "shared pointers for moduli aren´t equal");
-
-   GFpElement b(1,0);
-   b = a; // create a non shared copy
-   std::shared_ptr<GFpModulus> ptr_b_p = b.get_ptr_mod();
-   CHECK_MESSAGE(ptr1.get() != ptr_b_p.get(), "non shared pointers for moduli are equal");
-
-   a.turn_on_sp_red_mul();
-   GFpElement c1 = a * shcpy_a;
-   GFpElement c2 = a * a;
-   GFpElement c3 = shcpy_a * shcpy_a;
-   GFpElement c4 = shcpy_a * a;
-   shcpy_a.turn_on_sp_red_mul();
-   GFpElement c5 = shcpy_a * shcpy_a;
-
-   if(c1 != c2 || c2 != c3 || c3 != c4 || c4 != c5)
-      {
-      std::cout << "test_gfp_shared_vals failed"
-                << " a=" << a
-                << " shcpy_a=" << shcpy_a
-                << " c1=" << c1 << " c2=" << c2
-                << " c3=" << c3 << " c4=" << c4
-                << " c5=" << c5 << "\n";
-      pass = false;
-      }
-
-   swap(a,shcpy_a);
-   std::shared_ptr<GFpModulus> ptr3 = a.get_ptr_mod();
-   std::shared_ptr<GFpModulus> ptr4 = shcpy_a.get_ptr_mod();
-   CHECK_MESSAGE(ptr3.get() == ptr4.get(), "shared pointers for moduli aren´t equal after swap");
-   CHECK(ptr1.get() == ptr4.get());
-   CHECK(ptr2.get() == ptr3.get());
-
-   swap(a,b);
-   std::shared_ptr<GFpModulus> ptr_a = a.get_ptr_mod();
-   std::shared_ptr<GFpModulus> ptr_b = shcpy_a.get_ptr_mod();
-   CHECK(ptr_a.get() == ptr_b_p.get());
-   CHECK(ptr_b.get() == ptr3.get());
-   return pass;
-   }
-
-/**
-* The following test checks the behaviour of GFpElements assignment operator, which
-* has quite complex behaviour with respect to sharing groups and precomputed values
-* (with respect to montgomery mult.)
-*/
-bool test_gfpel_ass_op()
-   {
-   std::cout << '.' << std::flush;
-
-   bool pass = true;
-
-
-   // test different moduli
-   GFpElement a(23,4);
-   GFpElement b(11,6);
-
-   GFpElement b2(11,6);
-
-   a = b;
-   CHECK(a==b2);
-   CHECK(a.get_value() == b2.get_value());
-   CHECK(a.get_p() == b2.get_p());
-   CHECK(a.get_ptr_mod().get() != b.get_ptr_mod().get()); // sharing groups
-   // may not be fused!
-
-   // also test some share_assign()...
-   a.share_assign(b);
-   CHECK(a==b2);
-   CHECK(a.get_value() == b2.get_value());
-   CHECK(a.get_p() == b2.get_p());
-   CHECK(a.get_ptr_mod().get() == b.get_ptr_mod().get()); // sharing groups
-   // shall be fused!
-   //---------------------------
-
-   // test assignment within sharing group
-   // with montg.mult.
-   GFpElement c(5,2);
-   GFpElement d(5,2);
-   d.share_assign(c);
-   CHECK(d.get_ptr_mod().get() == c.get_ptr_mod().get());
-   CHECK(d.get_ptr_mod()->get_p() == c.get_ptr_mod()->get_p());
-   CHECK(c.get_ptr_mod()->get_r().is_zero());
-   c.turn_on_sp_red_mul();
-   CHECK(d.get_ptr_mod().get() == c.get_ptr_mod().get());
-   CHECK(d.get_ptr_mod()->get_p() == c.get_ptr_mod()->get_p());
-   CHECK(!c.get_ptr_mod()->get_p().is_zero());
-   GFpElement f(11,5);
-   d = f;
-   CHECK(f.get_ptr_mod().get() != c.get_ptr_mod().get());
-
-   GFpElement e = c*c;
-   GFpElement g = d*d;
-   GFpElement h = f*f;
-   CHECK(h == g);
-
-   GFpElement c2(5,2);
-   GFpElement d2(5,2);
-   d2.share_assign(c2);
-   GFpElement f2(11,5);
-   d2 = f2;
-   c2.turn_on_sp_red_mul();
-   CHECK(d2.get_ptr_mod().get() != c2.get_ptr_mod().get()); // the sharing group was left
-   CHECK(d2.get_ptr_mod()->get_r() == f2.get_ptr_mod()->get_r());
-   CHECK(c2.get_p() == 5); // c2´s shared values weren´t modified because
-   // the sharing group with d2 was separated by
-   // the assignment "d2 = f2"
-
-   d2.turn_on_sp_red_mul();
-   CHECK(d2.get_ptr_mod()->get_p() != c2.get_ptr_mod()->get_p());
-   GFpElement e2 = c2*c2;
-   GFpElement g2 = d2*d2;
-   GFpElement h2 = f2*f2;
-   CHECK(h2 == g2);
-
-   GFpElement c3(5,2);
-   GFpElement d3(5,2);
-   d3.share_assign(c3);
-   GFpElement f3(11,2);
-   d3 = f3;
-   GFpElement e3 = c3*c3;
-   GFpElement g3 = d3*d3;
-
-   CHECK(e == e2);
-   CHECK(g == g2);
-
-   CHECK(e == e3);
-   CHECK(g == g2);
-   return pass;
-   }
-
-=======
->>>>>>> f849aab3
 bool test_gfp_swap()
    {
    std::cout << '.' << std::flush;
